# JudiLing

[![Stable](https://img.shields.io/badge/docs-stable-blue.svg)](https://MegamindHenry.github.io/JudiLing.jl/stable)
[![Dev](https://img.shields.io/badge/docs-dev-blue.svg)](https://MegamindHenry.github.io/JudiLing.jl/dev)
[![Build Status](https://github.com/MegamindHenry/JudiLing.jl/workflows/CI/badge.svg)](https://github.com/MegamindHenry/JudiLing.jl/actions)
[![codecov](https://codecov.io/gh/MegamindHenry/JudiLing.jl/branch/master/graph/badge.svg)](https://codecov.io/gh/MegamindHenry/JudiLing.jl)

JudiLing: An implementation for Linear Discriminative Learning in Julia

<<<<<<< HEAD
Maintainer: Maria Heitmeier [@MariaHei](https://github.com/MariaHei)\
=======
Maintainer: Maria Heitmeier [@MariaHei](https://github.com/MariaHei)
>>>>>>> 9f3f5193
Original codebase: Xuefeng Luo [@MegamindHenry](https://github.com/MegamindHenry)

## Installation

JudiLing is now on the Julia package system. You can install JudiLing by the follow commands:
```
using Pkg
Pkg.add("JudiLing")
```

<<<<<<< HEAD
## Include packages
Before we start, we first need to include two packages in julia:

```julia
using JudiLing # our package
using CSV # read csv files into dataframes
using DataFrames # parse data into dataframes
```

**Note:**
With JudiLing 0.8.0, [PyCall](https://github.com/JuliaPy/PyCall.jl) and [Flux](https://fluxml.ai/Flux.jl/stable/) have become optional dependencies. This means that all code in JudiLing which requires calls to python is only available if PyCall is loaded first, like this:
```julia
using PyCall
using JudiLing
```
Likewise, the code involving deep learning is only available if Julia's deep learning library Flux is loaded first, like this:
```julia
using Flux
using JudiLing
```
Note that Flux and PyCall have to be installed separately.

## Running Julia with multiple threads
JudiLing supports the use of multiple threads. Simply start up Julia in your terminal as follows:

```
$ julia -t your_num_of_threads
```

For detailed information on using Julia with threads, see this [link](https://docs.julialang.org/en/v1/manual/multi-threading/).

=======
>>>>>>> 9f3f5193
## Include packages
Before we start, we first need to include two packages in julia:

```julia
using JudiLing # our package
using CSV # read csv files into dataframes
using DataFrames # parse data into dataframes
```

**Note:**
With JudiLing 0.8.0, [PyCall](https://github.com/JuliaPy/PyCall.jl) and [Flux](https://fluxml.ai/Flux.jl/stable/) have become optional dependencies. This means that all code in JudiLing which requires calls to python is only available if PyCall is loaded first, like this:
```
using PyCall
using JudiLing
```
Likewise, the code involving deep learning is only available if Julia's deep learning library Flux is loaded first, like this:
```
using Flux
using JudiLing
```
Note that Flux and PyCall have to be installed separately.

## Running Julia with multiple threads
JudiLing supports the use of multiple threads. Simply start up Julia in your terminal as follows:

```
$ julia -t your_num_of_threads
```

For detailed information on using Julia with threads, see this [link](https://docs.julialang.org/en/v1/manual/multi-threading/).

## Quick start example
The Latin dataset [latin.csv](https://osf.io/2ejfu/download) contains lexemes and inflectional features for 672 inflected Latin verb forms for 8 lexemes from 4 conjugation classes. Word forms are inflected for person, number, tense, voice and mood.

```
"","Word","Lexeme","Person","Number","Tense","Voice","Mood"
"1","vocoo","vocare","p1","sg","present","active","ind"
"2","vocaas","vocare","p2","sg","present","active","ind"
"3","vocat","vocare","p3","sg","present","active","ind"
"4","vocaamus","vocare","p1","pl","present","active","ind"
"5","vocaatis","vocare","p2","pl","present","active","ind"
"6","vocant","vocare","p3","pl","present","active","ind"
```

We first download and read the csv file into Julia:

```julia
download("https://osf.io/2ejfu/download", "latin.csv")

latin = DataFrame(CSV.File(joinpath(@__DIR__, "latin.csv")));
```

and we can inspect the latin dataframe:
```julia
display(latin)
```
```
672×8 DataFrame. Omitted printing of 2 columns
│ Row │ Column1 │ Word           │ Lexeme  │ Person │ Number │ Tense      │
│     │ Int64   │ String         │ String  │ String │ String │ String     │
├─────┼─────────┼────────────────┼─────────┼────────┼────────┼────────────┤
│ 1   │ 1       │ vocoo          │ vocare  │ p1     │ sg     │ present    │
│ 2   │ 2       │ vocaas         │ vocare  │ p2     │ sg     │ present    │
│ 3   │ 3       │ vocat          │ vocare  │ p3     │ sg     │ present    │
│ 4   │ 4       │ vocaamus       │ vocare  │ p1     │ pl     │ present    │
│ 5   │ 5       │ vocaatis       │ vocare  │ p2     │ pl     │ present    │
│ 6   │ 6       │ vocant         │ vocare  │ p3     │ pl     │ present    │
│ 7   │ 7       │ clamoo         │ clamare │ p1     │ sg     │ present    │
│ 8   │ 8       │ clamaas        │ clamare │ p2     │ sg     │ present    │
⋮
│ 664 │ 664     │ carpsisseemus  │ carpere │ p1     │ pl     │ pluperfect │
│ 665 │ 665     │ carpsisseetis  │ carpere │ p2     │ pl     │ pluperfect │
│ 666 │ 666     │ carpsissent    │ carpere │ p3     │ pl     │ pluperfect │
│ 667 │ 667     │ cuccurissem    │ currere │ p1     │ sg     │ pluperfect │
│ 668 │ 668     │ cuccurissees   │ currere │ p2     │ sg     │ pluperfect │
│ 669 │ 669     │ cuccurisset    │ currere │ p3     │ sg     │ pluperfect │
│ 670 │ 670     │ cuccurisseemus │ currere │ p1     │ pl     │ pluperfect │
│ 671 │ 671     │ cuccurisseetis │ currere │ p2     │ pl     │ pluperfect │
│ 672 │ 672     │ cuccurissent   │ currere │ p3     │ pl     │ pluperfect │
```

For the production model, we want to predict correct forms given their lexemes and inflectional features. For example, giving the lexeme `vocare` and its inflectional features `p1`, `sg`, `present`, `active` and `ind`, the model should produce the form `vocoo`. On the other hand, the comprehension model takes forms as input and tries to predict their lexemes and inflectional features.

We use letter trigrams to encode our forms. For word `vocoo`, for example, we use trigrams `#vo`, `voc`, `oco`, `coo` and `oo#`. Here, `#` is used as start/end token to encode the initial trigram and finial trigram of a word. The row vectors of the C matrix specify for each word which of the trigrams are realized in that word.

To make the C matrix, we use the make\_cue\_matrix function:

```julia
cue_obj = JudiLing.make_cue_matrix(
    latin,
    grams=3,
    target_col=:Word,
    tokenized=false,
    keep_sep=false
    )
```

Next, we simulate the semantic matrix S using the make\_S\_matrix function:
```julia
n_features = size(cue_obj.C, 2)
S = JudiLing.make_S_matrix(
    latin,
    ["Lexeme"],
    ["Person","Number","Tense","Voice","Mood"],
    ncol=n_features)
```
For this simulation, first random vectors are assigned to every lexeme and inflectional feature, and next the vectors of those features are summed up to obtain the semantic vector of the inflected form. Similar dimensions for C and S work best. Therefore, we retrieve the number of columns from the C matrix and pass it to make\_S\_Matrix when constructing S.

Then, the next step is to calculate a mapping from S to C by solving equation C = SG. We use Cholesky decomposition to solve this equation:

```julia
G = JudiLing.make_transform_matrix(S, cue_obj.C)
```

Then, we can make our predicted C matrix Chat:
```julia
Chat = S * G
```

and evaluate the model's prediction accuracy:
```julia
@show JudiLing.eval_SC(Chat, cue_obj.C)
```

Output:
```output
JudiLing.eval_SC(Chat, cue_obj.C) = 0.9926
```

!!! note
    Accuracy may be different depending on the simulated semantic matrix.

Similar to G and Chat, we can solve S = CF:
```julia
F = JudiLing.make_transform_matrix(cue_obj.C, S)
```
and we then calculate the Shat matrix and evaluate comprehension accuracy:
```julia
Shat = cue_obj.C * F
@show JudiLing.eval_SC(Shat, S)
```

Output:
```output
JudiLing.eval_SC(Shat, S) = 0.9911
```

!!! note
    Accuracy may be different depending on the simulated semantic matrix.

To model speech production, the proper triphones have to be selected and put into the right order. We have two algorithms that accomplish this. Both algorithms construct paths in a triphone space that start with word-initial triphones and end with word-final triphones.

The first step is to construct an adjacency matrix that specify which triphone can follow each other. In this example, we use the adjacency matrix constructed by make\_cue\_matrix, but we can also make use of a independently constructed adjacency matrix if required.

```julia
A = cue_obj.A
```

For our sequencing algorithms, we calculate the number of timesteps we need for our algorithms. For the Latin dataset, the max timestep is equal to the length of the longest word. The argument :Word specifies the column in the Latin dataset that lists the words' forms.

```julia
max_t = JudiLing.cal_max_timestep(latin, :Word)
```

One sequence finding algorithm used discrimination learning for the position of triphones. This function returns two lists, one with candidate triphone paths and their positional learning support (res) and one with the semantic supports for the gold paths (gpi).

```julia
res_learn, gpi_learn = JudiLing.learn_paths(
    latin,
    latin,
    cue_obj.C,
    S,
    F,
    Chat,
    A,
    cue_obj.i2f,
    cue_obj.f2i, # api changed in 0.3.1
    check_gold_path = true,
    gold_ind = cue_obj.gold_ind,
    Shat_val = Shat,
    max_t = max_t,
    max_can = 10,
    grams = 3,
    threshold = 0.05,
    tokenized = false,
    keep_sep = false,
    target_col = :Word,
    verbose = true
)
```

We evaluate the accuracy on the training data as follows:

```julia
acc_learn = JudiLing.eval_acc(res_learn, cue_obj.gold_ind, verbose = false)

println("Acc for learn: $acc_learn")
```
```
Acc for learn: 0.9985
```

The second sequence finding algorithm is usually faster than the first, but does not provide positional learnability estimates.

```julia
res_build = JudiLing.build_paths(
    latin,
    cue_obj.C,
    S,
    F,
    Chat,
    A,
    cue_obj.i2f,
    cue_obj.gold_ind,
    max_t=max_t,
    n_neighbors=3,
    verbose=true
    )

acc_build = JudiLing.eval_acc(
    res_build,
    cue_obj.gold_ind,
    verbose=false
)
```
```
Acc for build: 0.9955
```

After having obtained the results from the sequence functions: `learn_paths` or `build_paths`, we can save the results either into a csv or into a dataframe, the dataframe can be loaded into R with the rput command of the RCall package.

```julia
JudiLing.write2csv(
    res_learn,
    latin,
    cue_obj,
    cue_obj,
    "latin_learn_res.csv",
    grams = 3,
    tokenized = false,
    sep_token = nothing,
    start_end_token = "#",
    output_sep_token = "",
    path_sep_token = ":",
    target_col = :Word,
    root_dir = @__DIR__,
    output_dir = "latin_out"
)

df_learn = JudiLing.write2df(
    res_learn,
    latin,
    cue_obj,
    cue_obj,
    grams = 3,
    tokenized = false,
    sep_token = nothing,
    start_end_token = "#",
    output_sep_token = "",
    path_sep_token = ":",
    target_col = :Word
)

JudiLing.write2csv(
    res_build,
    latin,
    cue_obj,
    cue_obj,
    "latin_build_res.csv",
    grams = 3,
    tokenized = false,
    sep_token = nothing,
    start_end_token = "#",
    output_sep_token = "",
    path_sep_token = ":",
    target_col = :Word,
    root_dir = @__DIR__,
    output_dir = "latin_out"
)

df_build = JudiLing.write2df(
    res_build,
    latin,
    cue_obj,
    cue_obj,
    grams = 3,
    tokenized = false,
    sep_token = nothing,
    start_end_token = "#",
    output_sep_token = "",
    path_sep_token = ":",
    target_col = :Word
)

display(df_learn)
display(df_build)
```
```
3805×9 DataFrame. Omitted printing of 5 columns
│ Row  │ utterance │ identifier     │ path                                                    │ pred           │
│      │ Int64?    │ String?        │ Union{Missing, String}                                  │ String?        │
├──────┼───────────┼────────────────┼─────────────────────────────────────────────────────────┼────────────────┤
│ 1    │ 1         │ vocoo          │ #vo:voc:oco:coo:oo#                                     │ vocoo          │
│ 2    │ 2         │ vocaas         │ #vo:voc:oca:caa:aas:as#                                 │ vocaas         │
│ 3    │ 2         │ vocaas         │ #vo:voc:oca:caa:aab:aba:baa:aas:as#                     │ vocaabaas      │
│ 4    │ 2         │ vocaas         │ #vo:voc:oca:caa:aat:ati:tis:is#                         │ vocaatis       │
│ 5    │ 2         │ vocaas         │ #vo:voc:oca:caa:aav:avi:vis:ist:sti:tis:is#             │ vocaavistis    │
│ 6    │ 2         │ vocaas         │ #vo:voc:oca:caa:aam:amu:mus:us#                         │ vocaamus       │
│ 7    │ 2         │ vocaas         │ #vo:voc:oca:caa:aab:abi:bit:it#                         │ vocaabit       │
│ 8    │ 2         │ vocaas         │ #vo:voc:oca:caa:aam:amu:mur:ur#                         │ vocaamur       │
│ 9    │ 2         │ vocaas         │ #vo:voc:oca:caa:aar:are:ret:et#                         │ vocaaret       │
⋮
│ 3796 │ 671       │ cuccurisseetis │ #cu:cuc:ucc:ccu:cur:ure:ree:eet:eti:tis:is#             │ cuccureetis    │
│ 3797 │ 671       │ cuccurisseetis │ #cu:cuc:ucc:ccu:cur:uri:ris:ist:sti:tis:is#             │ cuccuristis    │
│ 3798 │ 671       │ cuccurisseetis │ #cu:cuc:ucc:ccu:cur:uri:ris:iss:sse:set:et#             │ cuccurisset    │
│ 3799 │ 671       │ cuccurisseetis │ #cu:cur:urr:rri:rim:imi:min:ini:nii:ii#                 │ curriminii     │
│ 3800 │ 672       │ cuccurissent   │ #cu:cuc:ucc:ccu:cur:uri:ris:iss:sse:sen:ent:nt#         │ cuccurissent   │
│ 3801 │ 672       │ cuccurissent   │ #cu:cur:urr:rre:rer:ere:ren:ent:nt#                     │ currerent      │
│ 3802 │ 672       │ cuccurissent   │ #cu:cuc:ucc:ccu:cur:uri:ris:iss:sse:see:eem:emu:mus:us# │ cuccurisseemus │
│ 3803 │ 672       │ cuccurissent   │ #cu:cuc:ucc:ccu:cur:uri:ris:iss:sse:see:eet:eti:tis:is# │ cuccurisseetis │
│ 3804 │ 672       │ cuccurissent   │ #cu:cur:urr:rre:rer:ere:ren:ent:ntu:tur:ur#             │ currerentur    │
│ 3805 │ 672       │ cuccurissent   │ #cu:cuc:ucc:ccu:cur:uri:ris:iss:sse:see:ees:es#         │ cuccurissees   │
2519×9 DataFrame. Omitted printing of 4 columns
│ Row  │ utterance │ identifier     │ path                                            │ pred         │ num_tolerance │
│      │ Int64?    │ String?        │ Union{Missing, String}                          │ String?      │ Int64?        │
├──────┼───────────┼────────────────┼─────────────────────────────────────────────────┼──────────────┼───────────────┤
│ 1    │ 1         │ vocoo          │ #vo:voc:oco:coo:oo#                             │ vocoo        │ 0             │
│ 2    │ 1         │ vocoo          │ #vo:voc:oca:caa:aab:abo:boo:oo#                 │ vocaaboo     │ 0             │
│ 3    │ 1         │ vocoo          │ #vo:voc:oca:caa:aab:aba:bam:am#                 │ vocaabam     │ 0             │
│ 4    │ 2         │ vocaas         │ #vo:voc:oca:caa:aas:as#                         │ vocaas       │ 0             │
│ 5    │ 2         │ vocaas         │ #vo:voc:oca:caa:aab:abi:bis:is#                 │ vocaabis     │ 0             │
│ 6    │ 2         │ vocaas         │ #vo:voc:oca:caa:aat:ati:tis:is#                 │ vocaatis     │ 0             │
│ 7    │ 3         │ vocat          │ #vo:voc:oca:cat:at#                             │ vocat        │ 0             │
│ 8    │ 3         │ vocat          │ #vo:voc:oca:caa:aab:aba:bat:at#                 │ vocaabat     │ 0             │
│ 9    │ 3         │ vocat          │ #vo:voc:oca:caa:aas:as#                         │ vocaas       │ 0             │
⋮
│ 2510 │ 671       │ cuccurisseetis │ #cu:cur:uri:ris:iss:sse:see:ees:es#             │ curissees    │ 0             │
│ 2511 │ 671       │ cuccurisseetis │ #cu:cur:uri:ris:iss:sse:see:eem:emu:mus:us#     │ curisseemus  │ 0             │
│ 2512 │ 671       │ cuccurisseetis │ #cu:cur:uri:ris:is#                             │ curis        │ 0             │
│ 2513 │ 671       │ cuccurisseetis │ #cu:cuc:ucc:ccu:cur:uri:ris:is#                 │ cuccuris     │ 0             │
│ 2514 │ 672       │ cuccurissent   │ #cu:cuc:ucc:ccu:cur:uri:ris:iss:sse:sen:ent:nt# │ cuccurissent │ 0             │
│ 2515 │ 672       │ cuccurissent   │ #cu:cur:uri:ris:iss:sse:sen:ent:nt#             │ curissent    │ 0             │
│ 2516 │ 672       │ cuccurissent   │ #cu:cuc:ucc:ccu:cur:uri:ris:iss:sse:set:et#     │ cuccurisset  │ 0             │
│ 2517 │ 672       │ cuccurissent   │ #cu:cur:uri:ris:iss:sse:set:et#                 │ curisset     │ 0             │
│ 2518 │ 672       │ cuccurissent   │ #cu:cuc:ucc:ccu:cur:uri:ris:iss:sse:sem:em#     │ cuccurissem  │ 0             │
│ 2519 │ 672       │ cuccurissent   │ #cu:cur:uri:ris:iss:sse:sem:em#                 │ curissem     │ 0             │
```
The model also provides functionality for cross-validation. Here, you can download our datasets, [latin_train.csv](https://osf.io/yr9a3/download) and [latin_val.csv](https://osf.io/bm7y6/download). Please notice that currently our model only support validation datasets that have all their n-grams present in the training datasets.

```
download("https://osf.io/2ejfu/download", joinpath(@__DIR__, "data", "latin_train.csv"))
download("https://osf.io/bm7y6/download", joinpath(@__DIR__, "data", "latin_val.csv"))

latin_train =
    DataFrame(CSV.File(joinpath(@__DIR__, "data", "latin_train.csv")))
latin_val =
    DataFrame(CSV.File(joinpath(@__DIR__, "data", "latin_val.csv")))
```

Then, we make the C and S matrices passing both training and validation datasets to the `make_cue_matrix` function.
```
cue_obj_train, cue_obj_val = JudiLing.make_cue_matrix(
    latin_train,
    latin_val,
    grams = 3,
    target_col = :Word,
    tokenized = false,
    keep_sep = false
)

n_features = size(cue_obj_train.C, 2)
S_train, S_val = JudiLing.make_S_matrix(
    latin_train,
    latin_val,
    ["Lexeme"],
    ["Person", "Number", "Tense", "Voice", "Mood"],
    ncol = n_features
)
```

After that, we make the transformation matrices, but this time we only use training dataset. We use these transformation matrices to predict the validation dataset.
```
G_train = JudiLing.make_transform_matrix(S_train, cue_obj_train.C)
F_train = JudiLing.make_transform_matrix(cue_obj_train.C, S_train)

Chat_train = S_train * G_train
Chat_val = S_val * G_train
Shat_train = cue_obj_train.C * F_train
Shat_val = cue_obj_val.C * F_train

@show JudiLing.eval_SC(Chat_train, cue_obj_train.C)
@show JudiLing.eval_SC(Chat_val, cue_obj_val.C)
@show JudiLing.eval_SC(Shat_train, S_train)
@show JudiLing.eval_SC(Shat_val, S_val)
```

Output:
```output
JudiLing.eval_SC(Chat_train, cue_obj_train.C) = 0.9926
JudiLing.eval_SC(Chat_val, cue_obj_val.C) = 0.3955
JudiLing.eval_SC(Shat_train, S_train) = 0.9911
JudiLing.eval_SC(Shat_val, S_val) = 1.0
```

Finally, we can find possible paths through `build_paths` or `learn_paths`. Since validation datasets are harder to predict, we turn on `tolerant` mode which allow the algorithms to find more paths but at the cost of investing more time.

```
A = cue_obj_train.A
max_t = JudiLing.cal_max_timestep(latin_train, latin_val, :Word)

res_learn_train, gpi_learn_train = JudiLing.learn_paths(
    latin_train,
    latin_train,
    cue_obj_train.C,
    S_train,
    F_train,
    Chat_train,
    A,
    cue_obj_train.i2f,
    cue_obj_train.f2i, # api changed in 0.3.1
    gold_ind = cue_obj_train.gold_ind,
    Shat_val = Shat_train,
    check_gold_path = true,
    max_t = max_t,
    max_can = 10,
    grams = 3,
    threshold = 0.05,
    tokenized = false,
    sep_token = "_",
    keep_sep = false,
    target_col = :Word,
    issparse = :dense,
    verbose = true,
)

res_learn_val, gpi_learn_val = JudiLing.learn_paths(
    latin_train,
    latin_val,
    cue_obj_train.C,
    S_val,
    F_train,
    Chat_val,
    A,
    cue_obj_train.i2f,
    cue_obj_train.f2i, # api changed in 0.3.1
    gold_ind = cue_obj_val.gold_ind,
    Shat_val = Shat_val,
    check_gold_path = true,
    max_t = max_t,
    max_can = 10,
    grams = 3,
    threshold = 0.05,
    is_tolerant = true,
    tolerance = -0.1,
    max_tolerance = 2,
    tokenized = false,
    sep_token = "-",
    keep_sep = false,
    target_col = :Word,
    issparse = :dense,
    verbose = true,
)

acc_learn_train =
    JudiLing.eval_acc(res_learn_train, cue_obj_train.gold_ind, verbose = false)
acc_learn_val = JudiLing.eval_acc(res_learn_val, cue_obj_val.gold_ind, verbose = false)

res_build_train = JudiLing.build_paths(
    latin_train,
    cue_obj_train.C,
    S_train,
    F_train,
    Chat_train,
    A,
    cue_obj_train.i2f,
    cue_obj_train.gold_ind,
    max_t = max_t,
    n_neighbors = 3,
    verbose = true,
)

res_build_val = JudiLing.build_paths(
    latin_val,
    cue_obj_train.C,
    S_val,
    F_train,
    Chat_val,
    A,
    cue_obj_train.i2f,
    cue_obj_train.gold_ind,
    max_t = max_t,
    n_neighbors = 20,
    verbose = true,
)

acc_build_train =
    JudiLing.eval_acc(res_build_train, cue_obj_train.gold_ind, verbose = false)
acc_build_val = JudiLing.eval_acc(res_build_val, cue_obj_val.gold_ind, verbose = false)

@show acc_learn_train
@show acc_learn_val
@show acc_build_train
@show acc_build_val
```

Output:
```output
acc_learn_train = 0.9985
acc_learn_val = 0.8433
acc_build_train = 0.9955
acc_build_val = 0.8433
```

Alternatively, we  have a wrapper function incorporating all above functionalities. With this function, you can quickly explore datasets with different parameter settings. Please find more in the [Test Combo Introduction](@ref).

Once you are done, you may want to clean up your output directory:

```julia
rm(joinpath(@__DIR__, "data"), force = true, recursive = true)
rm(joinpath(@__DIR__, "latin_out"), force = true, recursive = true)
```

You can download and try out this script [here](https://osf.io/sa89x/download).

## Supports

There are two types of supports in outputs. An utterance level and a set of supports for each cue. The former support is also called "synthesis-by-analysis" support. This support is calculated by predicted S vector and original S vector and it is used to select the best paths. Cue level supports are slices of Yt matrices from each timestep. Those supports are used to determine whether a cue is eligible for constructing paths.

## Acknowledgments

This project was supported by the ERC advanced grant WIDE-742545 and by the Deutsche Forschungsgemeinschaft (DFG, German Research Foundation) under Germany’s Excellence Strategy - EXC number 2064/1 - Project number 390727645.

## Citation

If you find this package helpful, please cite this as follow:

Luo, X., Chuang, Y. Y., Baayen, R. H. JudiLing: an implementation in Julia of Linear Discriminative Learning algorithms for language model. Eberhard Karls Universität Tübingen, Seminar für Sprachwissenschaft.

The following studies have made use of several algorithms now implemented in JudiLing instead of WpmWithLdl:

- Baayen, R. H., Chuang, Y. Y., Shafaei-Bajestan, E., and Blevins, J. P. (2019). The discriminative lexicon: A unified computational model for the lexicon and lexical processing in comprehension and production grounded not in (de)composition but in linear discriminative learning. Complexity, 2019, 1-39.

- Baayen, R. H., Chuang, Y. Y., and Blevins, J. P. (2018). Inflectional morphology with linear mappings. The Mental Lexicon, 13 (2), 232-270.

- Chuang, Y.-Y., Lõo, K., Blevins, J. P., and Baayen, R. H. (in press). Estonian case inflection made simple. A case study in Word and Paradigm morphology with Linear Discriminative Learning. In Körtvélyessy, L., and Štekauer, P. (Eds.) Complex Words: Advances in Morphology, 1-19.

- Chuang, Y-Y., Bell, M. J., Banke, I., and Baayen, R. H. (accepted). Bilingual and multilingual mental lexicon: a modeling study with Linear Discriminative Learning. Language Learning, 1-55.<|MERGE_RESOLUTION|>--- conflicted
+++ resolved
@@ -7,11 +7,7 @@
 
 JudiLing: An implementation for Linear Discriminative Learning in Julia
 
-<<<<<<< HEAD
 Maintainer: Maria Heitmeier [@MariaHei](https://github.com/MariaHei)\
-=======
-Maintainer: Maria Heitmeier [@MariaHei](https://github.com/MariaHei)
->>>>>>> 9f3f5193
 Original codebase: Xuefeng Luo [@MegamindHenry](https://github.com/MegamindHenry)
 
 ## Installation
@@ -22,7 +18,6 @@
 Pkg.add("JudiLing")
 ```
 
-<<<<<<< HEAD
 ## Include packages
 Before we start, we first need to include two packages in julia:
 
@@ -54,8 +49,6 @@
 
 For detailed information on using Julia with threads, see this [link](https://docs.julialang.org/en/v1/manual/multi-threading/).
 
-=======
->>>>>>> 9f3f5193
 ## Include packages
 Before we start, we first need to include two packages in julia:
 
