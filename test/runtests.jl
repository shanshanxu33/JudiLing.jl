using SafeTestsets

<<<<<<< HEAD
@safetestset "pyndl tests" begin
    include("pyndl_tests.jl")
=======
@safetestset "input tests" begin
    include("input_tests.jl")
>>>>>>> eb3969a8
end

@safetestset "cholesky tests" begin
    include("cholesky_tests.jl")
end

@safetestset "frequency tests" begin
    include("frequency_tests.jl")
end

@safetestset "display tests" begin
    include("display_tests.jl")
end

@safetestset "eval tests" begin
    include("eval_tests.jl")
end

@safetestset "find_path tests" begin
    include("find_path_tests.jl")
end

@safetestset "make_adjacency_matrix tests" begin
    include("make_adjacency_matrix_tests.jl")
end

@safetestset "make_cue_matrix tests" begin
    include("make_cue_matrix_tests.jl")
end

@safetestset "make_semantic_matrix tests" begin
    include("make_semantic_matrix_tests.jl")
end

@safetestset "make_yt_matrix tests" begin
    include("make_yt_matrix_tests.jl")
end

@safetestset "output_matrix tests" begin
    include("output_tests.jl")
end

@safetestset "preprocess tests" begin
    include("preprocess_tests.jl")
end

@safetestset "test_combo tests" begin
    include("test_combo_tests.jl")
end

@safetestset "wh tests" begin
    include("wh_tests.jl")
end

if VERSION >= v"1.9"
    @safetestset "deep learning tests" begin
        include("deep_learning_tests.jl")
    end
end<|MERGE_RESOLUTION|>--- conflicted
+++ resolved
@@ -1,12 +1,11 @@
 using SafeTestsets
 
-<<<<<<< HEAD
 @safetestset "pyndl tests" begin
     include("pyndl_tests.jl")
-=======
+end
+
 @safetestset "input tests" begin
     include("input_tests.jl")
->>>>>>> eb3969a8
 end
 
 @safetestset "cholesky tests" begin
