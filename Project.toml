--- conflicted
+++ resolved
@@ -36,14 +36,8 @@
 GZip = "0.6.2"
 ProgressMeter = "1.9"
 Requires = "1.3"
-<<<<<<< HEAD
-Distances = "0.10"
-julia = "1.9 - 1.11"
-
-=======
 Statistics = "1.3 - 1.11.1"
 julia = "1.9 - 1.11"
->>>>>>> 517f4ed4
 [extras]
 SafeTestsets = "1bc83da4-3b8d-516f-aca4-4fe02f6d838f"
 Test = "8dfed614-e22c-5e08-85e1-65c5234f0b40"
