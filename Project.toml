--- conflicted
+++ resolved
@@ -22,13 +22,8 @@
 
 [compat]
 BenchmarkTools = "0.5"
-<<<<<<< HEAD
-CSV = "0.7"
+CSV = "0.8"
 DataFrames = "0.21, 0.22"
-=======
-CSV = "0.8"
-DataFrames = "0.21"
->>>>>>> 739069b5
 DataStructures = "0.18"
 Distributions = "0.23, 0.24"
 Documenter = "0.25, 0.26"
