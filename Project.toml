--- conflicted
+++ resolved
@@ -21,9 +21,7 @@
 SuiteSparse = "4607b0f0-06f3-5cda-b6b1-a6196a1729e9"
 
 [compat]
-<<<<<<< HEAD
 Documenter = "0.25"
-=======
 BenchmarkTools = "0.5"
 DataStructures = "0.18"
 Distributions = "0.23"
@@ -31,7 +29,6 @@
 GZip = "0.5"
 DataFrames = "0.21"
 CSV = "0.7"
->>>>>>> f2c3fe23
 julia = "1.4"
 
 [extras]
