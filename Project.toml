name = "JuLDL"
uuid = "b43a184b-0e9d-488b-813a-80fd5dbc9fd8"
authors = ["Xuefeng Luo"]
version = "0.1.0"

[deps]
BenchmarkTools = "6e4b80f9-dd63-53aa-95a3-0cdb28fa8baf"
CSV = "336ed68f-0bac-5ca0-87d4-7b16caf5d00b"
DataFrames = "a93c6f00-e57d-5684-b7b6-d8193f3e46c0"
DataStructures = "864edb3b-99cc-5e75-8d2d-829cb0a9cfe8"
Distributions = "31c24e10-a181-5473-b8eb-7969acd0382f"
Documenter = "e30172f5-a6a5-5a46-863b-614d45cd2de4"
DocumenterLaTeX = "cd674d7a-5f81-5cf3-af33-235ef1834b99"
GZip = "92fee26a-97fe-5a0c-ad85-20a5f3185b63"
LinearAlgebra = "37e2e46d-f89d-539d-b4ee-838fcccc9c8e"
ProgressBars = "49802e3a-d2f1-5c88-81d8-b72133a6f568"
PyCall = "438e738f-606a-5dbb-bf0a-cddfbfd45ab0"
Random = "9a3f8284-a2c9-5f02-9a11-845980a1fd5c"
SparseArrays = "2f01184e-e22b-5df5-ae63-d93ebab69eaf"
Statistics = "10745b16-79ce-11e8-11f9-7d13ad32a3b2"
SuiteSparse = "4607b0f0-06f3-5cda-b6b1-a6196a1729e9"

[compat]
<<<<<<< HEAD
GZip = "0.5"
=======
DataFrames = "0.21"
CSV = "0.7"
>>>>>>> 3ec859b9
julia = "1.4"

[extras]
SafeTestsets = "1bc83da4-3b8d-516f-aca4-4fe02f6d838f"
Test = "8dfed614-e22c-5e08-85e1-65c5234f0b40"

[targets]
test = ["Test", "SafeTestsets"]<|MERGE_RESOLUTION|>--- conflicted
+++ resolved
@@ -21,12 +21,9 @@
 SuiteSparse = "4607b0f0-06f3-5cda-b6b1-a6196a1729e9"
 
 [compat]
-<<<<<<< HEAD
 GZip = "0.5"
-=======
 DataFrames = "0.21"
 CSV = "0.7"
->>>>>>> 3ec859b9
 julia = "1.4"
 
 [extras]
