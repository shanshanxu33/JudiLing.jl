--- conflicted
+++ resolved
@@ -1,11 +1,7 @@
 name = "JudiLing"
 uuid = "b43a184b-0e9d-488b-813a-80fd5dbc9fd8"
 authors = ["Xuefeng Luo"]
-<<<<<<< HEAD
-version = "0.4.3.2"
-=======
 version = "0.4.4"
->>>>>>> c069d6b0
 
 [deps]
 BenchmarkTools = "6e4b80f9-dd63-53aa-95a3-0cdb28fa8baf"
