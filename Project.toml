--- conflicted
+++ resolved
@@ -21,9 +21,7 @@
 SuiteSparse = "4607b0f0-06f3-5cda-b6b1-a6196a1729e9"
 
 [compat]
-<<<<<<< HEAD
 ProgressBars = "0.7"
-=======
 DocumenterLaTeX = "0.2"
 Documenter = "0.25"
 BenchmarkTools = "0.5"
@@ -33,7 +31,6 @@
 GZip = "0.5"
 DataFrames = "0.21"
 CSV = "0.7"
->>>>>>> b3366671
 julia = "1.4"
 
 [extras]
