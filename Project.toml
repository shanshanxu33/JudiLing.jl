--- conflicted
+++ resolved
@@ -36,11 +36,7 @@
 GZip = "0.5"
 ProgressMeter = "1.3 - 1.7"
 Requires = "1.3"
-<<<<<<< HEAD
-julia = "1.7 - 1.9"
-=======
 julia = "1.9 - 1.10"
->>>>>>> eb3969a8
 
 [extras]
 SafeTestsets = "1bc83da4-3b8d-516f-aca4-4fe02f6d838f"
