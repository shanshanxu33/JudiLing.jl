--- conflicted
+++ resolved
@@ -21,15 +21,12 @@
 SuiteSparse = "4607b0f0-06f3-5cda-b6b1-a6196a1729e9"
 
 [compat]
-<<<<<<< HEAD
 DataStructures = "0.18"
-=======
 Distributions = "0.23"
 PyCall = "1.91"
 GZip = "0.5"
 DataFrames = "0.21"
 CSV = "0.7"
->>>>>>> 5810cd67
 julia = "1.4"
 
 [extras]
