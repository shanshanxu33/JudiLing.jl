name = "JudiLing"
uuid = "b43a184b-0e9d-488b-813a-80fd5dbc9fd8"
authors = ["Xuefeng Luo"]
version = "0.4.1"

[deps]
BenchmarkTools = "6e4b80f9-dd63-53aa-95a3-0cdb28fa8baf"
CSV = "336ed68f-0bac-5ca0-87d4-7b16caf5d00b"
DataFrames = "a93c6f00-e57d-5684-b7b6-d8193f3e46c0"
DataStructures = "864edb3b-99cc-5e75-8d2d-829cb0a9cfe8"
Distributions = "31c24e10-a181-5473-b8eb-7969acd0382f"
Documenter = "e30172f5-a6a5-5a46-863b-614d45cd2de4"
DocumenterLaTeX = "cd674d7a-5f81-5cf3-af33-235ef1834b99"
GZip = "92fee26a-97fe-5a0c-ad85-20a5f3185b63"
LinearAlgebra = "37e2e46d-f89d-539d-b4ee-838fcccc9c8e"
ProgressMeter = "92933f4c-e287-5a05-a399-4b506db050ca"
PyCall = "438e738f-606a-5dbb-bf0a-cddfbfd45ab0"
Random = "9a3f8284-a2c9-5f02-9a11-845980a1fd5c"
SparseArrays = "2f01184e-e22b-5df5-ae63-d93ebab69eaf"
Statistics = "10745b16-79ce-11e8-11f9-7d13ad32a3b2"
SuiteSparse = "4607b0f0-06f3-5cda-b6b1-a6196a1729e9"

[compat]
BenchmarkTools = "0.5"
CSV = "0.7"
DataFrames = "0.21"
DataStructures = "0.18"
<<<<<<< HEAD
Distributions = "0.23, 0.24"
Documenter = "0.25"
=======
Distributions = "0.23"
Documenter = "0.25, 0.26"
>>>>>>> 8719a5ff
DocumenterLaTeX = "0.2"
GZip = "0.5"
ProgressMeter = "1.3"
PyCall = "1.91"
julia = "1.4"

[extras]
SafeTestsets = "1bc83da4-3b8d-516f-aca4-4fe02f6d838f"
Test = "8dfed614-e22c-5e08-85e1-65c5234f0b40"

[targets]
test = ["Test", "SafeTestsets"]<|MERGE_RESOLUTION|>--- conflicted
+++ resolved
@@ -25,13 +25,8 @@
 CSV = "0.7"
 DataFrames = "0.21"
 DataStructures = "0.18"
-<<<<<<< HEAD
 Distributions = "0.23, 0.24"
-Documenter = "0.25"
-=======
-Distributions = "0.23"
 Documenter = "0.25, 0.26"
->>>>>>> 8719a5ff
 DocumenterLaTeX = "0.2"
 GZip = "0.5"
 ProgressMeter = "1.3"
