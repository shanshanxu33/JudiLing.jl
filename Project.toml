name = "JudiLing"
uuid = "b43a184b-0e9d-488b-813a-80fd5dbc9fd8"
authors = ["Xuefeng Luo", "Maria Heitmeier"]
version = "0.7.0"

[deps]
BSON = "fbb218c0-5317-5bc6-957e-2ee96dd4b1f0"
BenchmarkTools = "6e4b80f9-dd63-53aa-95a3-0cdb28fa8baf"
CSV = "336ed68f-0bac-5ca0-87d4-7b16caf5d00b"
DataFrames = "a93c6f00-e57d-5684-b7b6-d8193f3e46c0"
DataStructures = "864edb3b-99cc-5e75-8d2d-829cb0a9cfe8"
DelimitedFiles = "8bb1440f-4735-579b-a4ab-409b98df4dab"
Distributions = "31c24e10-a181-5473-b8eb-7969acd0382f"
Documenter = "e30172f5-a6a5-5a46-863b-614d45cd2de4"
DocumenterLaTeX = "cd674d7a-5f81-5cf3-af33-235ef1834b99"
Embeddings = "c5bfea45-b7f1-5224-a596-15500f5db411"
GZip = "92fee26a-97fe-5a0c-ad85-20a5f3185b63"
LinearAlgebra = "37e2e46d-f89d-539d-b4ee-838fcccc9c8e"
ProgressMeter = "92933f4c-e287-5a05-a399-4b506db050ca"
Random = "9a3f8284-a2c9-5f02-9a11-845980a1fd5c"
Requires = "ae029012-a4dd-5104-9daa-d747884805df"
SparseArrays = "2f01184e-e22b-5df5-ae63-d93ebab69eaf"
Statistics = "10745b16-79ce-11e8-11f9-7d13ad32a3b2"
SuiteSparse = "4607b0f0-06f3-5cda-b6b1-a6196a1729e9"

[compat]
BenchmarkTools = "1.0 - 1.5"
CSV = "0.10"
<<<<<<< HEAD
DataFrames = ">= 0.21"
=======
DataFrames = "0.21, 0.22"
>>>>>>> c4eda0c5
DataStructures = "0.18"
Distributions = "0.23 - 0.25"
Documenter = "0.25 - 0.27"
DocumenterLaTeX = "0.2"
Embeddings = "0.4"
GZip = "0.5"
ProgressMeter = "1.3 - 1.7"
<<<<<<< HEAD
=======
PyCall = "1.91 - 1.95"
>>>>>>> c4eda0c5
julia = "1.7 - 1.9"
Requires = "1.3"

[extras]
SafeTestsets = "1bc83da4-3b8d-516f-aca4-4fe02f6d838f"
Test = "8dfed614-e22c-5e08-85e1-65c5234f0b40"

[targets]
test = ["Test", "SafeTestsets"]<|MERGE_RESOLUTION|>--- conflicted
+++ resolved
@@ -26,11 +26,7 @@
 [compat]
 BenchmarkTools = "1.0 - 1.5"
 CSV = "0.10"
-<<<<<<< HEAD
 DataFrames = ">= 0.21"
-=======
-DataFrames = "0.21, 0.22"
->>>>>>> c4eda0c5
 DataStructures = "0.18"
 Distributions = "0.23 - 0.25"
 Documenter = "0.25 - 0.27"
@@ -38,10 +34,6 @@
 Embeddings = "0.4"
 GZip = "0.5"
 ProgressMeter = "1.3 - 1.7"
-<<<<<<< HEAD
-=======
-PyCall = "1.91 - 1.95"
->>>>>>> c4eda0c5
 julia = "1.7 - 1.9"
 Requires = "1.3"
 
