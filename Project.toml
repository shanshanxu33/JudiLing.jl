--- conflicted
+++ resolved
@@ -21,13 +21,10 @@
 SuiteSparse = "4607b0f0-06f3-5cda-b6b1-a6196a1729e9"
 
 [compat]
-<<<<<<< HEAD
 PyCall = "1.91"
-=======
 GZip = "0.5"
 DataFrames = "0.21"
 CSV = "0.7"
->>>>>>> d47a43a4
 julia = "1.4"
 
 [extras]
