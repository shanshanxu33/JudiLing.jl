KWARGS_DEFAULT = Dict([
        (:train_sample_size, 0),
        (:val_sample_size, 0),
        (:extension, ".csv"),
        (:val_ratio, 0.0),
        (:n_grams_target_col, :Word),
        (:n_grams_tokenized, false),
        (:n_grams_sep_token, nothing),
        (:grams, 3),
        (:n_grams_keep_sep, false),
        (:start_end_token, "#"),
        (:path_sep_token, ":"),
        (:random_seed, 314),
        (:sd_base_mean, 1),
        (:sd_inflection_mean, 1),
        (:sd_base, 4),
        (:sd_inflection, 4),
        (:isdeep, true),
        (:add_noise, true),
        (:sd_noise, 1),
        (:normalized, false),
        (:if_combined, false),
        (:learn_mode, :cholesky),
        (:method, :additive),
        (:shift, 0.02),
        (:multiplier, 1.01),
        (:output_format, :auto),
        (:sparse_ratio, 0.05),
        (:wh_freq, nothing),
        (:init_weights, nothing),
        (:eta, 0.1),
        (:n_epochs, 1),
        (:max_t, 0),
        (:A, nothing),
        (:A_mode, :combined),
        (:max_can, 10),
        (:threshold_train, 0.1),
        (:is_tolerant_train, false),
        (:tolerance_train, -0.1),
        (:max_tolerance_train, 2),
        (:threshold_val, 0.1),
        (:is_tolerant_val, false),
        (:tolerance_val, -0.1),
        (:max_tolerance_val, 2),
        (:issparse, false),
        (:n_neighbors_train, 10),
        (:n_neighbors_val, 20),
        (:output_dir, "out"),
        (:verbose, false)
        ])


KWARGS_DUMP = Dict()

"""
    test_combo(test_mode;kwargs...)

A wrapper function for a full model for a specific combination of parameters. A detailed introduction is in [Test Combo Introduction](@ref)

# Obligatory Arguments
- `test_mode::Symbol`: which test mode, currently supports :train_only, :pre_split, :careful_split and :random_split.

# Optional Arguments
- `train_sample_size::Int64=0`: the desired number of training data
- `val_sample_size::Int64=0`: the desired number of validation data
- `val_ratio::Float64=0.0`: the desired portion of validation data, if works only if :val_sample_size is 0.0.
- `extension::String=".csv"`: the extension for data n_features_inflections
- `n_grams_target_col::Union{String, Symbol}=:Word`: the column name for target strings
- `n_grams_tokenized::Boolean=false`: if true, the dataset target is assumed to be tokenized
- `n_grams_sep_token::String=nothing`: separator
- `grams::Int64=3`: the number of grams for cues
- `n_grams_keep_sep::Boolean=false`: if true, keep separators in cues
- `start_end_token::String=":"`: start and end token in boundary cues
- `path_sep_token::String=":"`: path separator in the assembled path
- `random_seed::Int64=314`: the random seed
- `sd_base_mean::Int64=1`: the sd mean of base features
- `sd_inflection_mean::Int64=1`: the sd mean of inflectional features
- `sd_base::Int64=4`: the sd of base features
- `sd_inflection::Int64=4`: the sd of inflectional features
- `isdeep::Boolean=true`: if true, mean of each feature is also randomized
- `add_noise::Boolean=true`: if true, add additional Gaussian noise
- `sd_noise::Int64=1`: the sd of the Gaussian noise
- `normalized::Boolean=false`: if true, most of the values range between 1 and -1, it may slightly exceed between 1 or -1 depending on the sd
- `if_combined::Boolean=false`: if true, then features are combined with both training and validation data
- `learn_mode::Int64=:cholesky`: which learning mode, currently supports :cholesky and :wh
- `method::Int64=:additive`: whether :additive or :multiplicative decomposition is required
- `shift::Int64=0.02`: shift value for :additive decomposition
- `multiplier::Int64=1.01`: multiplier value for :multiplicative decomposition
- `output_format::Int64=:auto`: to force output format to dense(:dense) or sparse(:sparse), make it auto(:auto) to determined by the program
- `sparse_ratio::Int64=0.05`: the ratio to decide whether a matrix is sparse
- `wh_freq::Vector=nothing`: the learning sequence
- `init_weights::Matrix=nothing`: the initial weights
- `eta::Float64=0.1`: the learning rate
- `n_epochs::Int64=1`: the number of epochs to be trained
- `max_t::Int64=0`: the number of epochs to be trained
- `A::Matrix=nothing`: the number of epochs to be trained
- `A_mode::Symbol=:combined`: the adjacency matrix mode, currently supports :combined or :train_only
- `max_can::Int64=10`: the max number of candidate path to keep in the output
- `threshold_train::Float64=0.1`:the value set for the support such that if the support of an n-gram is higher than this value, the n-gram will be taking into consideration for training data
- `is_tolerant_train::Bool=false`: if true, select a specified number (given by `max_tolerance`) of n-grams whose supports are below threshold but above a second tolerance threshold to be added to the path  for training data
- `tolerance_train::Float64=-0.1`: the value set for the second threshold (in tolerant mode) such that if the support for an n-gram is in between this value and the threshold and the max_tolerance number has not been reached, then allow this n-gram to be added to the path  for training data
- `max_tolerance_train::Int64=2`: maximum number of n-grams allowed in a path for training data
- `threshold_val::Float64=0.1`:the value set for the support such that if the support of an n-gram is higher than this value, the n-gram will be taking into consideration for validation data
- `is_tolerant_val::Bool=false`: if true, select a specified number (given by `max_tolerance`) of n-grams whose supports are below threshold but above a second tolerance threshold to be added to the path for validation data
- `tolerance_val::Float64=-0.1`: the value set for the second threshold (in tolerant mode) such that if the support for an n-gram is in between this value and the threshold and the max_tolerance number has not been reached, then allow this n-gram to be added to the path for validation data
- `max_tolerance_val::Int64=2`: maximum number of n-grams allowed in a path for validation data
- `n_neighbors_train::Int64=10`: the top n form neighbors to be considered for training data
- `n_neighbors_val::Int64=20`: the top n form neighbors to be considered for validation data
- `issparse::Bool=false`: if true, keep sparse matrix format when learning paths
- `output_dir::String="out"`: the output directory
- `verbose::Bool=false`: if true, more information will be printed
"""
function test_combo(test_mode; kwargs...)
    verbose = get_kwarg(kwargs, :verbose, required=false)
    train_sample_size = get_kwarg(kwargs, :train_sample_size, required=false)
    val_sample_size = get_kwarg(kwargs, :val_sample_size, required=false)
    val_ratio = get_kwarg(kwargs, :val_ratio, required=false)
    n_grams_target_col = get_kwarg(kwargs, :n_grams_target_col, required=false)
    n_grams_tokenized = get_kwarg(kwargs, :n_grams_tokenized, required=false)
    n_grams_sep_token = get_kwarg(kwargs, :n_grams_sep_token, required=false)
    grams = get_kwarg(kwargs, :grams, required=false)
    n_grams_keep_sep = get_kwarg(kwargs, :n_grams_keep_sep, required=false)
    start_end_token = get_kwarg(kwargs, :start_end_token, required=false)
    path_sep_token = get_kwarg(kwargs, :path_sep_token, required=false)
    random_seed = get_kwarg(kwargs, :random_seed, required=false)
    if_combined = get_kwarg(kwargs, :if_combined, required=false)

    verbose && println("="^20)
    verbose && println("Preparing datasets...")
    verbose && println("="^20)
    
    # split and load data
    if test_mode == :train_only
        data_path = get_kwarg(kwargs, :data_path, required=true)

        data_train, data_val = loading_data_train_only(data_path, 
            train_sample_size = train_sample_size, 
            val_sample_size = val_sample_size)
    elseif test_mode == :pre_split
        data_path = get_kwarg(kwargs, :data_path, required=true)
        data_prefix = get_kwarg(kwargs, :data_prefix, required=true)
        extension = get_kwarg(kwargs, :extension, required=false)

        data_train, data_val = loading_data_pre_split(
            data_path, data_prefix, 
            train_sample_size = train_sample_size, 
            val_sample_size = val_sample_size, extension=extension)

    elseif test_mode == :random_split
        data_path = get_kwarg(kwargs, :data_path, required=true)
        data_output_dir = get_kwarg(kwargs, :data_output_dir, required=true)
        data_prefix = get_kwarg(kwargs, :data_prefix, required=true)

        data_train, data_val = loading_data_randomly_split(
            data_path,
            data_output_dir,
            data_prefix,
            train_sample_size = train_sample_size,
            val_sample_size = val_sample_size,
            val_ratio = val_ratio,
            random_seed = random_seed,
            verbose = verbose)

    elseif test_mode == :careful_split
        data_path = get_kwarg(kwargs, :data_path, required=true)
        data_prefix = get_kwarg(kwargs, :data_prefix, required=true)
        data_output_dir = get_kwarg(kwargs, :data_output_dir, required=true)
        n_features_columns = get_kwarg(kwargs, :n_features_columns, required=true)

        data_train, data_val = loading_data_careful_split(
            data_path,
            data_prefix,
            data_output_dir,
            n_features_columns,
            train_sample_size = train_sample_size,
            val_sample_size = val_sample_size,
            val_ratio=val_ratio,
            n_grams_target_col=n_grams_target_col,
            n_grams_tokenized=n_grams_tokenized,
            n_grams_sep_token=n_grams_sep_token,
            grams = grams,
            n_grams_keep_sep= n_grams_keep_sep,
            start_end_token = start_end_token,
            random_seed = random_seed,
            verbose=verbose)
    else
        throw(ArgumentError("test_mode is incorrect, using :train_only," * 
            " :pre_split, :careful_split or :random_split"))
    end

    check_used_token(
        data_train,
        n_grams_target_col,
        start_end_token,
        "start_end_token",
    )

    check_used_token(
        data_val,
        n_grams_target_col,
        path_sep_token,
        "path_sep_token",
    )

    check_used_token(
        data_train,
        n_grams_target_col,
        start_end_token,
        "start_end_token",
    )

    check_used_token(
        data_val,
        n_grams_target_col,
        path_sep_token,
        "path_sep_token",
    )

    n_features_base = get_kwarg(kwargs, :n_features_base, required=true)
    n_features_inflections = get_kwarg(kwargs, :n_features_inflections, required=true)

    sd_base_mean = get_kwarg(kwargs, :sd_base_mean, required=false)
    sd_inflection_mean = get_kwarg(kwargs, :sd_inflection_mean, required=false)
    sd_base = get_kwarg(kwargs, :sd_base, required=false)
    sd_inflection = get_kwarg(kwargs, :sd_inflection, required=false)
    isdeep = get_kwarg(kwargs, :isdeep, required=false)
    add_noise = get_kwarg(kwargs, :add_noise, required=false)
    sd_noise = get_kwarg(kwargs, :sd_noise, required=false)
    normalized = get_kwarg(kwargs, :normalized, required=false)

    # make cue matrix/matrices
    # make semantic matrix/matrices
    verbose && println("="^20)
    verbose && println("Making cue matrix object...")
    verbose && println("="^20)

    cue_obj_train, cue_obj_val = make_cue_train_val(
        data_train,
        data_val,
        grams,
        n_grams_target_col,
        n_grams_tokenized,
        n_grams_sep_token,
        n_grams_keep_sep,
        start_end_token,
        if_combined,
        verbose)

    verbose && println("="^20)
    verbose && println("Making S matrix...")
    verbose && println("="^20)

    n_features = size(cue_obj_train.C, 2)
    S_train, S_val = make_S_train_val(data_train, data_val,
        n_features_base, n_features_inflections,
        n_features, sd_base_mean, sd_inflection_mean, sd_base,
        sd_inflection, isdeep, add_noise, sd_noise,
        normalized, if_combined, verbose)

    # temporary fix, S_val is not valid using :train_only
    # add noise don't apply to both S
    if test_mode == :train_only
        if val_sample_size == 0
            val_sample_size = 2
        end
        S_val = S_train[1:val_sample_size, :]
    end

    verbose && println("="^20)
    verbose && println("Learning transformation mapping F and G...")
    verbose && println("="^20)

    learn_mode = get_kwarg(kwargs, :learn_mode, required=false)

    # cholesky params
    method = get_kwarg(kwargs, :method, required=false)
    shift = get_kwarg(kwargs, :shift, required=false)
    multiplier = get_kwarg(kwargs, :multiplier, required=false)
    output_format = get_kwarg(kwargs, :output_format, required=false)
    sparse_ratio = get_kwarg(kwargs, :sparse_ratio, required=false)

    # wh params
    wh_freq = get_kwarg(kwargs, :wh_freq, required=false)
    init_weights = get_kwarg(kwargs, :init_weights, required=false)
    eta = get_kwarg(kwargs, :eta, required=false)
    n_epochs = get_kwarg(kwargs, :n_epochs, required=false)

    if learn_mode == :cholesky
        F_train = make_transform_matrix(
            cue_obj_train.C,
            S_train,
            method = method,
            shift = shift,
            multiplier = multiplier,
            output_format = output_format,
            sparse_ratio = sparse_ratio,
            verbose = verbose,
        )

        G_train = make_transform_matrix(
            S_train,
            cue_obj_train.C,
            method = method,
            shift = shift,
            multiplier = multiplier,
            output_format = output_format,
            sparse_ratio = sparse_ratio,
            verbose = verbose,
        )
    elseif learn_mode == :wh
        learn_seq = make_learn_seq(wh_freq)

        F_train = wh_learn(
            cue_obj_train.C,
            S_train;
            eta = eta,
            n_epochs = n_epochs,
            weights = init_weights,
            learn_seq = learn_seq,
            verbose = verbose,
        )

        G_train = wh_learn(
            S_train,
            cue_obj_train.C;
            eta = eta,
            n_epochs = n_epochs,
            weights = init_weights,
            learn_seq = learn_seq,
            verbose = verbose,
        )
    else
        throw(ArgumentError("learn_mode is incorrect, using :cholesky," * 
            ":wh"))
    end

    verbose && println("="^20)
    verbose && println("Predicting S and C...")
    verbose && println("="^20)

    Shat_train = cue_obj_train.C * F_train
    Shat_val = cue_obj_val.C * F_train
    Chat_train = S_train * G_train
    Chat_val = S_val * G_train

    # calculate max timestep
    max_t = get_kwarg(kwargs, :max_t, required=false)

    if max_t == 0
        max_t = cal_max_timestep(data_train, data_val, 
            n_grams_target_col, tokenized = n_grams_tokenized,
            sep_token = n_grams_sep_token)
    end

    # choose A
    A = get_kwarg(kwargs, :A, required=false)
    A_mode = get_kwarg(kwargs, :A_mode, required=false)

    if isnothing(A)
        if A_mode == :combined
            A = make_combined_adjacency_matrix(
                data_train,
                data_val;
                grams = grams,
                target_col = n_grams_target_col,
                tokenized = n_grams_tokenized,
                sep_token = n_grams_sep_token,
                keep_sep = n_grams_keep_sep,
                start_end_token = start_end_token,
                verbose = verbose
            )
        elseif A_mode == :train_only
            A = cue_obj_train.A
        else
            throw(ArgumentError("A_mode $A_mode is not supported!" * 
                "Please choose from :combined or :train_only"))
        end
    end

    verbose && println("="^20)
    verbose && println("Performing path-finding algorithms...")
    verbose && println("="^20)

    max_can = get_kwarg(kwargs, :max_can, required=false)
    threshold_train = get_kwarg(kwargs, :threshold_train, required=false)
    is_tolerant_train = get_kwarg(kwargs, :is_tolerant_train, required=false)
    tolerance_train = get_kwarg(kwargs, :tolerance_train, required=false)
    max_tolerance_train = get_kwarg(kwargs, :max_tolerance_train, required=false)
    threshold_val = get_kwarg(kwargs, :threshold_val, required=false)
    is_tolerant_val = get_kwarg(kwargs, :is_tolerant_val, required=false)
    tolerance_val = get_kwarg(kwargs, :tolerance_val, required=false)
    max_tolerance_val = get_kwarg(kwargs, :max_tolerance_val, required=false)
    issparse = get_kwarg(kwargs, :issparse, required=false)
    sparse_ratio = get_kwarg(kwargs, :sparse_ratio, required=false)

    res_learn_train, gpi_learn_train = learn_paths(
        data_train,
        data_train,
        cue_obj_train.C,
        S_train,
        F_train,
        Chat_train,
        A,
        cue_obj_train.i2f,
        cue_obj_train.f2i,
        gold_ind = cue_obj_train.gold_ind,
        Shat_val = Shat_train,
        check_gold_path = true,
        max_t = max_t,
        max_can = max_can,
        threshold = threshold_train,
        is_tolerant = is_tolerant_train,
        tolerance = tolerance_train,
        max_tolerance = max_tolerance_train,
        grams = grams,
        tokenized = n_grams_tokenized,
        sep_token = n_grams_sep_token,
        keep_sep = n_grams_keep_sep,
        target_col = n_grams_target_col,
        start_end_token = start_end_token,
        issparse = issparse,
        sparse_ratio = sparse_ratio,
        verbose = verbose)

    res_learn_val, gpi_learn_val = learn_paths(
        data_train,
        data_val,
        cue_obj_train.C,
        S_val,
        F_train,
        Chat_val,
        A,
        cue_obj_train.i2f,
        cue_obj_train.f2i,
        gold_ind = cue_obj_val.gold_ind,
        Shat_val = Shat_val,
        check_gold_path = true,
        max_t = max_t,
        max_can = max_can,
        threshold = threshold_val,
        is_tolerant = is_tolerant_val,
        tolerance = tolerance_val,
        max_tolerance = max_tolerance_val,
        grams = grams,
        tokenized = n_grams_tokenized,
        sep_token = n_grams_sep_token,
        keep_sep = n_grams_keep_sep,
        target_col = n_grams_target_col,
        start_end_token = start_end_token,
        issparse = issparse,
        sparse_ratio = sparse_ratio,
        verbose = verbose)

    n_neighbors_train = get_kwarg(kwargs, :n_neighbors_train, required=false)
    n_neighbors_val = get_kwarg(kwargs, :n_neighbors_val, required=false)

    rC_train = cor(Chat_train, Matrix(cue_obj_train.C), dims = 2)
    rC_val = cor(Chat_val, Matrix(cue_obj_train.C), dims = 2)

    res_build_train = build_paths(
        data_train,
        cue_obj_train.C,
        S_train,
        F_train,
        Chat_train,
        A,
        cue_obj_train.i2f,
        cue_obj_train.gold_ind;
        rC = rC_train,
        max_t = max_t,
        max_can = max_can,
        n_neighbors = n_neighbors_train,
        grams = grams,
        tokenized = n_grams_tokenized,
        sep_token = n_grams_sep_token,
        target_col = n_grams_target_col,
        verbose = verbose,
    )

    res_build_val = build_paths(
        data_val,
        cue_obj_train.C,
        S_val,
        F_train,
        Chat_val,
        A,
        cue_obj_val.i2f,
        cue_obj_train.gold_ind;
        rC = rC_val,
        max_t = max_t,
        max_can = max_can,
        n_neighbors = n_neighbors_val,
        grams = grams,
        tokenized = n_grams_tokenized,
        sep_token = n_grams_sep_token,
        target_col = n_grams_target_col,
        verbose = verbose,
    )

    verbose && println("="^20)
    verbose && println("Evaluating results...")
    verbose && println("="^20)

    acc_Chat_train = eval_SC(Chat_train, cue_obj_train.C)
    acc_Shat_train = eval_SC(Shat_train, S_train)
    acc_Shat_train_homo = eval_SC(Shat_train, S_train, data_train, n_grams_target_col)

    acc_Chat_val = eval_SC(Chat_val, cue_obj_val.C)
    acc_Chat_val_tv = eval_SC(Chat_val, cue_obj_val.C, cue_obj_train.C)

    acc_Shat_val = eval_SC(Shat_val, S_val)
    acc_Shat_val_tv = eval_SC(Shat_val, S_val, S_train)

    acc_Shat_val_homo = eval_SC(Shat_val, S_val, data_val, n_grams_target_col)
    acc_Shat_val_homo_tv = eval_SC(Shat_val, S_val, S_train, data_val, data_train, n_grams_target_col)

    acc_learn_train = JudiLing.eval_acc(
        res_learn_train,
        cue_obj_train.gold_ind,
        verbose=verbose
    )

    acc_learn_val = JudiLing.eval_acc(
        res_learn_val,
        cue_obj_val.gold_ind,
        verbose=verbose
    )

    acc_build_train = JudiLing.eval_acc(
        res_build_train,
        cue_obj_train.gold_ind,
        verbose=verbose
    )

    acc_build_val = JudiLing.eval_acc(
        res_build_val,
        cue_obj_val.gold_ind,
        verbose=verbose
    )

    verbose && println("="^20)
    verbose && println("Saving outputs...")
    verbose && println("="^20)

    output_dir = get_kwarg(kwargs, :output_dir, required=false)

    # write acc output
    mkpath(output_dir)
<<<<<<< HEAD
    acc_io = open(joinpath(output_dir, "acc.out"), "w")
    println(acc_io, "Acc for Chat train: $acc_Chat_train")
    println(acc_io, "Acc for Shat train: $acc_Shat_train")
    println(acc_io, "Acc for Shat train homophones: $acc_Shat_train_homo")
    println(acc_io, "Acc for Chat val: $acc_Chat_val")
    println(acc_io, "Acc for Chat val for both train and val: $acc_Chat_val_tv")
    println(acc_io, "Acc for Shat val: $acc_Shat_val")
    println(acc_io, "Acc for Acc for Shat val for both train and val: $acc_Shat_val_tv")
    println(acc_io, "Acc for Shat val homophones: $acc_Shat_val_homo")
    println(acc_io, "Acc for Shat val homophones for both train and val: $acc_Shat_val_homo_tv")
    println(acc_io, "Acc for learn_path train: $acc_learn_train")
    println(acc_io, "Acc for learn_path val: $acc_learn_val")
    println(acc_io, "Acc for build_path train: $acc_build_train")
    println(acc_io, "Acc for build_path val: $acc_build_val")
    close(acc_io)

    # write params into a file
    params_io = open(joinpath(output_dir, "params.out"), "w")
    for (k,v) in KWARGS_DUMP
        println(params_io, "$k: $v")
    end
    close(params_io)
=======

    save_S_matrix(S_train, joinpath(".", output_dir, "S_train.csv"),
        data_train, n_grams_target_col)
    save_S_matrix(S_val, joinpath(".", output_dir, "S_val.csv"), data_val,
        n_grams_target_col)

    accio = open(joinpath(output_dir, "acc.out"), "w")
    println(accio, "Acc for Chat train: $acc_Chat_train")
    println(accio, "Acc for Shat train: $acc_Shat_train")
    println(accio, "Acc for Shat train homophones: $acc_Shat_train_homo")
    println(accio, "Acc for Chat val: $acc_Chat_val")
    println(accio, "Acc for Chat val for both train and val: $acc_Chat_val_tv")
    println(accio, "Acc for Shat val: $acc_Shat_val")
    println(accio, "Acc for Acc for Shat val for both train and val: $acc_Shat_val_tv")
    println(accio, "Acc for Shat val homophones: $acc_Shat_val_homo")
    println(accio, "Acc for Shat val homophones for both train and val: $acc_Shat_val_homo_tv")
    println(accio, "Acc for learn_path train: $acc_learn_train")
    println(accio, "Acc for learn_path val: $acc_learn_val")
    println(accio, "Acc for build_path train: $acc_build_train")
    println(accio, "Acc for build_path val: $acc_build_val")
    close(accio)
>>>>>>> 5cac3d2c

    write2csv(
        res_learn_train,
        data_train,
        cue_obj_train,
        cue_obj_train,
        "learn_res_train.csv",
        grams=grams,
        tokenized=n_grams_tokenized,
        sep_token=n_grams_sep_token,
        start_end_token=start_end_token,
        output_sep_token=n_grams_sep_token,
        path_sep_token=path_sep_token,
        target_col=n_grams_target_col,
        root_dir=".",
        output_dir=output_dir
        )

    write2csv(
        gpi_learn_train,
        "learn_gpi_train.csv",
        root_dir=".",
        output_dir=output_dir
        )

    write2csv(
        res_learn_val,
        data_val,
        cue_obj_train,
        cue_obj_val,
        "learn_res_val.csv",
        grams=grams,
        tokenized=n_grams_tokenized,
        sep_token=n_grams_sep_token,
        start_end_token=start_end_token,
        output_sep_token=n_grams_sep_token,
        path_sep_token=path_sep_token,
        target_col=n_grams_target_col,
        root_dir=".",
        output_dir=output_dir
        )

    write2csv(
        gpi_learn_val,
        "learn_gpi_val.csv",
        root_dir=".",
        output_dir=output_dir
        )

    write2csv(
        res_build_train,
        data_train,
        cue_obj_train,
        cue_obj_train,
        "build_res_train.csv",
        grams=grams,
        tokenized=n_grams_tokenized,
        sep_token=n_grams_sep_token,
        start_end_token=start_end_token,
        output_sep_token=n_grams_sep_token,
        path_sep_token=path_sep_token,
        target_col=n_grams_target_col,
        root_dir=".",
        output_dir=output_dir
        )

    write2csv(
        res_build_val,
        data_val,
        cue_obj_train,
        cue_obj_val,
        "build_res_val.csv",
        grams=grams,
        tokenized=n_grams_tokenized,
        sep_token=n_grams_sep_token,
        start_end_token=start_end_token,
        output_sep_token=n_grams_sep_token,
        path_sep_token=path_sep_token,
        target_col=n_grams_target_col,
        root_dir=".",
        output_dir=output_dir
        )

end

function loading_data_train_only(
    data_path;
    train_sample_size = 0, 
    val_sample_size = 0)

    data = DataFrame(CSV.File(data_path))

    if train_sample_size != 0
        data = data[1:train_sample_size, :]
    end

    if val_sample_size == 0
        val_sample_size = 2
    end

    data, data[1:val_sample_size, :]
end

function loading_data_pre_split(
    data_output_dir,
    data_prefix;
    train_sample_size = 0,
    val_sample_size = 0,
    extension=".csv")

    train_path = joinpath(data_output_dir, data_prefix * "_train" * extension)
    val_path = joinpath(data_output_dir, data_prefix * "_val" * extension)
    data_train = DataFrame(CSV.File(train_path))
    data_val = DataFrame(CSV.File(val_path))

    if train_sample_size != 0
        data_train = data_train[1:train_sample_size, :]
    end

    if val_sample_size != 0
        data_val = data_val[1:val_sample_size, :]
    end

    data_train, data_val
end

function loading_data_randomly_split(
    data_path,
    output_dir_path,
    data_prefix;
    train_sample_size = 0,
    val_sample_size = 0,
    val_ratio = 0.0,
    random_seed = 314,
    verbose = false)
    verbose && println("Spliting data...")

    train_val_random_split(
        data_path,
        output_dir_path,
        data_prefix,
        train_sample_size = train_sample_size,
        val_sample_size = val_sample_size,
        val_ratio = val_ratio,
        random_seed = random_seed,
        verbose = verbose,
        )

    # load data
    verbose && println("Loading CSV...")
    loading_data_pre_split(output_dir_path, data_prefix)
end

function loading_data_careful_split(
    data_path,
    data_prefix,
    output_dir_path,
    n_features_columns;
    train_sample_size = 0,
    val_sample_size = 0,
    val_ratio = 0.0,
    n_grams_target_col = :Word,
    n_grams_tokenized = false,
    n_grams_sep_token = nothing,
    grams = 3,
    n_grams_keep_sep = false,
    start_end_token = "#",
    random_seed = 314,
    verbose = false)

    verbose && println("Spliting data...")
    train_val_careful_split(
        data_path,
        output_dir_path,
        data_prefix,
        n_features_columns,
        train_sample_size = train_sample_size,
        val_sample_size = val_sample_size,
        val_ratio = val_ratio,
        n_grams_target_col = n_grams_target_col,
        n_grams_tokenized = n_grams_tokenized,
        n_grams_sep_token = n_grams_sep_token,
        grams = grams,
        n_grams_keep_sep = n_grams_keep_sep,
        start_end_token = start_end_token,
        random_seed = random_seed,
        verbose = verbose,
    )

    # load data
    verbose && println("Loading CSV...")
    loading_data_pre_split(output_dir_path, data_prefix)
end

function make_cue_train_only(data, grams, target_col, tokenized, sep_token,
    keep_sep, start_end_token, verbose)

    make_cue_matrix(
        data,
        grams = grams,
        target_col = target_col,
        tokenized = tokenized,
        sep_token = sep_token,
        keep_sep = keep_sep,
        start_end_token = start_end_token,
        verbose = verbose
        )
end

function make_cue_train_val(data_train, data_val, grams, target_col, tokenized,
    sep_token, keep_sep, start_end_token, if_combined, verbose)

    if if_combined
        cue_obj_train, cue_obj_val = make_combined_cue_matrix(
            data_train,
            data_val,
            grams = grams,
            target_col = target_col,
            tokenized = tokenized,
            sep_token = sep_token,
            keep_sep = keep_sep,
            start_end_token = start_end_token,
            verbose = verbose
            )
    else
        cue_obj_train, cue_obj_val = make_cue_matrix(
            data_train,
            data_val,
            grams = grams,
            target_col = target_col,
            tokenized = tokenized,
            sep_token = sep_token,
            keep_sep = keep_sep,
            start_end_token = start_end_token,
            verbose = verbose
            )
    end
    cue_obj_train, cue_obj_val
end

function make_S_train_only(data, n_features_base, n_features_inflections,
    ncol, sd_base_mean, sd_inflection_mean, sd_base, sd_inflection,
    isdeep, add_noise, sd_noise, normalized, verbose)
    verbose && println("Making S matrix...")
    make_S_matrix(
        data,
        n_features_base,
        n_features_inflections,
        ncol = ncol,
        sd_base_mean = sd_base_mean,
        sd_inflection_mean = sd_inflection_mean,
        sd_base = sd_base,
        sd_inflection = sd_inflection,
        isdeep = isdeep,
        add_noise = add_noise,
        sd_noise = sd_noise,
        normalized = normalized
    )
end

function make_S_train_val(data_train, data_val,
    n_features_base, n_features_inflections,
    ncol, sd_base_mean, sd_inflection_mean, sd_base, sd_inflection,
    isdeep, add_noise, sd_noise, normalized, if_combined, verbose)
    verbose && println("Making S matrix...")
    if if_combined
        make_combined_S_matrix(
            data_train,
            data_val,
            n_features_base,
            n_features_inflections,
            ncol = ncol,
            sd_base_mean = sd_base_mean,
            sd_inflection_mean = sd_inflection_mean,
            sd_base = sd_base,
            sd_inflection = sd_inflection,
            isdeep = isdeep,
            add_noise = add_noise,
            sd_noise = sd_noise,
            normalized = normalized
        )
    else
        make_S_matrix(
            data_train,
            data_val,
            n_features_base,
            n_features_inflections,
            ncol = ncol,
            sd_base_mean = sd_base_mean,
            sd_inflection_mean = sd_inflection_mean,
            sd_base = sd_base,
            sd_inflection = sd_inflection,
            isdeep = isdeep,
            add_noise = add_noise,
            sd_noise = sd_noise,
            normalized = normalized
        )
    end
end

function get_kwarg(kwargs, kw; required=false)
    if !haskey(kwargs, kw)
        if required
            throw(ArgumentError("$kw is not specified!"))
        else
            kwarg = get_default_kwargs(kw)
        end
    else
        kwarg = kwargs[kw]
    end

    # dump args
    KWARGS_DUMP[kw] = kwarg

    return kwarg
end

function get_default_kwargs(kw)
    if !haskey(KWARGS_DEFAULT, kw)
        throw(ArgumentError("$kw don't have default value!"))
    else
        return KWARGS_DEFAULT[kw]
    end
end<|MERGE_RESOLUTION|>--- conflicted
+++ resolved
@@ -546,30 +546,6 @@
 
     # write acc output
     mkpath(output_dir)
-<<<<<<< HEAD
-    acc_io = open(joinpath(output_dir, "acc.out"), "w")
-    println(acc_io, "Acc for Chat train: $acc_Chat_train")
-    println(acc_io, "Acc for Shat train: $acc_Shat_train")
-    println(acc_io, "Acc for Shat train homophones: $acc_Shat_train_homo")
-    println(acc_io, "Acc for Chat val: $acc_Chat_val")
-    println(acc_io, "Acc for Chat val for both train and val: $acc_Chat_val_tv")
-    println(acc_io, "Acc for Shat val: $acc_Shat_val")
-    println(acc_io, "Acc for Acc for Shat val for both train and val: $acc_Shat_val_tv")
-    println(acc_io, "Acc for Shat val homophones: $acc_Shat_val_homo")
-    println(acc_io, "Acc for Shat val homophones for both train and val: $acc_Shat_val_homo_tv")
-    println(acc_io, "Acc for learn_path train: $acc_learn_train")
-    println(acc_io, "Acc for learn_path val: $acc_learn_val")
-    println(acc_io, "Acc for build_path train: $acc_build_train")
-    println(acc_io, "Acc for build_path val: $acc_build_val")
-    close(acc_io)
-
-    # write params into a file
-    params_io = open(joinpath(output_dir, "params.out"), "w")
-    for (k,v) in KWARGS_DUMP
-        println(params_io, "$k: $v")
-    end
-    close(params_io)
-=======
 
     save_S_matrix(S_train, joinpath(".", output_dir, "S_train.csv"),
         data_train, n_grams_target_col)
@@ -591,7 +567,13 @@
     println(accio, "Acc for build_path train: $acc_build_train")
     println(accio, "Acc for build_path val: $acc_build_val")
     close(accio)
->>>>>>> 5cac3d2c
+
+    # write params into a file
+    params_io = open(joinpath(output_dir, "params.out"), "w")
+    for (k,v) in KWARGS_DUMP
+        println(params_io, "$k: $v")
+    end
+    close(params_io)
 
     write2csv(
         res_learn_train,
