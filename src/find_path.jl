"""
Store paths' information built by `learn_paths` or `build_paths`
"""
struct Result_Path_Info_Struct
    ngrams_ind::Array
    num_tolerance::Int64
    support::Float64
end

"""
Store gold paths' information including indices and indices' support and total
support. It can be used to evaluate how low the threshold needs to be set in
order to find most of the correct paths or if set very low, all of the correct paths.
"""
struct Gold_Path_Info_Struct
    ngrams_ind::Array
    ngrams_ind_support::Array
    support::Float64
end

"""
Store threshold and tolerance proportional for each timestep.
"""
struct Threshold_Stat_Struct
    threshold::Float64
    threshold_prop::Array
    tolerance::Float64
    tolerance_prop::Array
    n_rows::Int64
    timestep::Int64
end

"""
A sequence finding algorithm using discrimination learning to predict, for a given
word, which n-grams are best supported for a given position in the sequence of n-grams.
"""
function learn_paths end

"""
The build_paths function constructs paths by only considering those n-grams that are
close to the target. It first takes the predicted c-hat vector and finds the
closest n neighbors in the C matrix. Then it selects all n-grams of these neighbors,
and constructs all valid paths with those n-grams. The path producing the best
correlation with the target semantic vector (through synthesis by analysis) is selected.
"""
function build_paths end

"""
    learn_paths(data_train, data_val, C_train, S_val, F_train, Chat_val, A, i2f, f2i)

A sequence finding algorithm using discrimination learning to predict, for a given
word, which n-grams are best supported for a given position in the sequence of n-grams.

# Obligatory Arguments
- `data::DataFrame`: the training dataset
- `data_val::DataFrame`: the validation dataset
- `C_train::Union{SparseMatrixCSC, Matrix}`: the C matrix for training dataset
- `S_val::Union{SparseMatrixCSC, Matrix}`: the S matrix for validation dataset
- `F_train::Union{SparseMatrixCSC, Matrix}`: the F matrix for training dataset
- `Chat_val::Union{SparseMatrixCSC, Matrix}`: the Chat matrix for validation dataset
- `A::SparseMatrixCSC`: the adjacency matrix
- `i2f::Dict`: the dictionary returning features given indices
- `f2i::Dict`: the dictionary returning indices given features

# Optional Arguments
- `gold_ind::Union{Nothing, Vector}=nothing`: gold paths' indices
- `Shat_val::Union{Nothing, Matrix}=nothing`: the Shat matrix for the validation dataset
- `check_gold_path::Bool=false`: if true, return a list of support values for the gold path; this information is returned as second output value
- `max_t::Int64=15`: maximum timestep
- `max_can::Int64=10`: maximum number of candidates to consider
- `threshold::Float64=0.1`:the value set for the support such that if the support of an n-gram is higher than this value, the n-gram will be taking into consideration
- `is_tolerant::Bool=false`: if true, select a specified number (given by `max_tolerance`) of n-grams whose supports are below threshold but above a second tolerance threshold to be added to the path
- `tolerance::Float64=(-1000.0)`: the value set for the second threshold (in tolerant mode) such that if the support for an n-gram is in between this value and the threshold and the max_tolerance number has not been reached, then allow this n-gram to be added to the path
- `max_tolerance::Int64=4`: maximum number of n-grams allowed in a path
- `grams::Int64=3`: the number n of grams that make up an n-gram
- `tokenized::Bool=false`: if true, the dataset target is tokenized
- `sep_token::Union{Nothing, String, Char}=nothing`: separator token
- `keep_sep::Bool=false`:if true, keep separators in cues
- `target_col::Union{String, :Symbol}=:Words`: the column name for target strings
- `start_end_token::Union{String, Char}="#"`: start and end token in boundary cues
- `issparse::Symbol=:auto`: control of whether output of Mt matrix is a dense matrix or a sparse matrix
- `sparse_ratio::Float64=0.05`: the ratio to decide whether a matrix is sparse
- `if_pca::Bool=false`: turn on to enable pca mode
- `pca_eval_M::Matrix=nothing`: pass original F for pca mode
<<<<<<< HEAD
- `check_threshold_stat::Bool=false`: if true, return a threshold and torlerance proportion for each timestep
=======
- `activation::Function=nothing`: the activation function you want to pass
- `ignore_nan::Bool=true`: whether to ignore NaN when compare correlations, otherwise NaN will be selected as the max correlation value
>>>>>>> 5cac3d2c
- `verbose::Bool=false`: if true, more information is printed

# Examples
```julia
# basic usage without tokenization
res = JudiLing.learn_paths(
latin,
latin,
cue_obj.C,
S,
F,
Chat,
A,
cue_obj.i2f,
max_t=max_t,
max_can=10,
grams=3,
threshold=0.1,
tokenized=false,
keep_sep=false,
target_col=:Word,
verbose=true)

# basic usage with tokenization
res = JudiLing.learn_paths(
french,
french,
cue_obj.C,
S,
F,
Chat,
A,
cue_obj.i2f,
max_t=max_t,
max_can=10,
grams=3,
threshold=0.1,
tokenized=true,
sep_token="-",
keep_sep=true,
target_col=:Syllables,
verbose=true)

# basic usage for validation data
res_val = JudiLing.learn_paths(
latin_train,
latin_val,
cue_obj_train.C,
S_val,
F_train,
Chat_val,
A,
cue_obj_train.i2f,
max_t=max_t,
max_can=10,
grams=3,
threshold=0.1,
tokenized=false,
keep_sep=false,
target_col=:Word,
verbose=true)

# turn on tolerance mode
res_val = JudiLing.learn_paths(
...
threshold=0.1,
is_tolerant=true,
tolerance=-0.1,
max_tolerance=4,
...)

# turn on check gold paths mode
res_train, gpi_train = JudiLing.learn_paths(
...
gold_ind=cue_obj_train.gold_ind,
Shat_val=Shat_train,
check_gold_path=true,
...)

res_val, gpi_val = JudiLing.learn_paths(
...
gold_ind=cue_obj_val.gold_ind,
Shat_val=Shat_val,
check_gold_path=true,
...)

# control over sparsity
res_val = JudiLing.learn_paths(
...
issparse=:auto,
sparse_ratio=0.05,
...)

# pca mode
res_learn = JudiLing.learn_paths(
korean,
korean,
Array(Cpcat),
S,
F,
ChatPCA,
A,
cue_obj.i2f,
cue_obj.f2i,
check_gold_path=false,
gold_ind=cue_obj.gold_ind,
Shat_val=Shat,
max_t=max_t,
max_can=10,
grams=3,
threshold=0.1,
tokenized=true,
sep_token="_",
keep_sep=true,
target_col=:Verb_syll,
if_pca=true,
pca_eval_M=Fo,
verbose=true);

```
"""
function learn_paths(
    data_train,
    data_val,
    C_train,
    S_val,
    F_train,
    Chat_val,
    A,
    i2f,
    f2i;
    gold_ind = nothing,
    Shat_val = nothing,
    check_gold_path = false,
    max_t = 15,
    max_can = 10,
    threshold = 0.1,
    is_tolerant = false,
    tolerance = (-1000.0),
    max_tolerance = 3,
    grams = 3,
    tokenized = false,
    sep_token = nothing,
    keep_sep = false,
    target_col = "Words",
    start_end_token = "#",
    issparse = :auto,
    sparse_ratio = 0.05,
    if_pca = false,
    pca_eval_M = nothing,
<<<<<<< HEAD
    check_threshold_stat = false,
    verbose = false
=======
    activation = nothing,
    ignore_nan = true,
    verbose = false,
>>>>>>> 5cac3d2c
)

    # initialize queues for storing paths
    n_val = size(data_val, 1)
    # working_q = Array{Queue{Array{Int64,1}},1}(undef, n_val)
    working_q = Vector{Queue{Tuple{Vector{Int64},Int64}}}(undef, n_val)
    # res = Array{Array{Array{Int64}},1}(undef, n_val)
    res = Vector{Vector{Tuple{Vector{Int64},Int64}}}(undef, n_val)
    for j = 1:n_val
        res[j] = Tuple{Vector{Int64},Int64}[]
    end

    # store thr proportion for each timestep and each utterance
    thr_stat = zeros(Float64, (n_val, max_t))
    tlr_stat = zeros(Float64, (n_val, max_t))

    # # initialize gold_path_info supports
    if check_gold_path && !isnothing(gold_ind)
        gold_path_info_supports =
            Vector{Vector{Float64}}(undef, size(data_val, 1))
        for i = 1:n_val
            gi = gold_ind[i]
            gold_path_info_supports[i] = Vector{Float64}(undef, length(gi))
        end
    end

    verbose && println("Making fac C")
    fac_C_train = make_transform_fac(C_train)

    C_dim = size(Chat_val, 2)

    for i = 1:max_t
        verbose && println("="^10)
        verbose && println("Timestep $i")
        verbose &&
            i >= 2 &&
            println("average $(mean(length.(working_q))) of paths currently")

        verbose && println("Calculating Yt...")
        Yt_train = make_Yt_matrix(
            i,
            data_train,
            f2i,
            grams = grams,
            target_col = target_col,
            tokenized = tokenized,
            sep_token = sep_token,
            keep_sep = keep_sep,
            start_end_token = start_end_token
        )

        verbose && println("Calculating Mt...")
        Mt_train = make_transform_matrix(
            fac_C_train,
            C_train,
            Yt_train,
            output_format = issparse,
            sparse_ratio = sparse_ratio,
            verbose = verbose,
        )
        # Mt = sparse(Mt)
        # verbose && println("Sparsity of Mt: $(length(Mt.nzval)/Mt.m/Mt.n)")

        verbose && println("Calculating Ythat...")
        # Ythat_val = Matrix(Chat_val)*Matrix(Mt_train)
        Ythat_val = Chat_val * Mt_train
        if is_truly_sparse(Ythat_val, verbose = verbose)
            Ythat_val = sparse(Ythat_val)
        end

        # apply activation to Yt hat
        if !isnothing(activation)
            Ythat_val = activation.(Ythat_val)
        end
        # collect supports for gold path each timestep
        if check_gold_path && !isnothing(gold_ind)
            for j = 1:size(data_val, 1)
                gi = gold_ind[j]
                if i <= length(gi)
                    gold_path_info_supports[j][i] = Ythat_val[j, gi[i]]
                end
            end
        end

        verbose && println("Finding paths...")
        iter = 1:n_val
        if verbose
            pb = Progress(n_val)
        end

        for j in iter
            # collect all n-grams which has greater support than the threshold
            candidates_t = findall(x -> x > threshold, Ythat_val[j, :])
            candidates_t_tlr =
                findall(x -> x > tolerance && x <= threshold, Ythat_val[j, :])

            # calculate threshold stat
            if check_threshold_stat
                prop_candidates_t = length(candidates_t) / C_dim
                prop_candidates_t_tlr = length(candidates_t_tlr) / C_dim
                thr_stat[j, i] = prop_candidates_t
                tlr_stat[j, i] = prop_candidates_t_tlr
            end

            # for timestep 2 and after 2
            if isassigned(working_q, j)
                tmp_working_q = Queue{Tuple{Vector{Int64},Int64}}()
                while !isempty(working_q[j])
                    a = dequeue!(working_q[j]) ## a = [11] A[11,5] == 1 # candidates = [1, 5, 7]

                    for c in candidates_t ## c = 5 # a = [11, 1, 5, 7] # a = [11, 1] [11, 5] [11, 7]
                        # if a n-grams is attachable then append it
                        if isattachable(a[1], c, A)
                            a_copy = deepcopy(a[1])
                            push!(a_copy, c)
                            # if the path is complete then move it to result list
                            if iscomplete(
                                a_copy,
                                i2f,
                                tokenized = tokenized,
                                sep_token = sep_token,
                                start_end_token = start_end_token,
                            )
                                push!(res[j], (a_copy, a[2]))
                            else
                                # otherwise enqueue it to the next timestep
                                enqueue!(tmp_working_q, (a_copy, a[2]))
                            end
                        end
                    end

                    if is_tolerant && a[2] < max_tolerance
                        for c in candidates_t_tlr ## c = 5 # a = [11, 1, 5, 7] # a = [11, 1] [11, 5] [11, 7]
                            # if a n-grams is attachable then append it
                            if isattachable(a[1], c, A)
                                a_copy = deepcopy(a[1])
                                push!(a_copy, c)
                                # if the path is complete then move it to result list
                                if iscomplete(
                                    a_copy,
                                    i2f,
                                    tokenized = tokenized,
                                    sep_token = sep_token,
                                    start_end_token = start_end_token,
                                )
                                    push!(res[j], (a_copy, a[2] + 1))
                                else
                                    # otherwise enqueue it to the next timestep
                                    enqueue!(tmp_working_q, (a_copy, a[2] + 1))
                                end
                            end
                        end
                    end

                end

                # refresh queue for the next timestep
                working_q[j] = tmp_working_q
                # for timestep 1
            else
                working_q[j] = Queue{Tuple{Vector{Int64},Int64}}()
                for c in candidates_t
                    # check whether a n-gram is a start n-gram
                    if isstart(
                        c,
                        i2f,
                        tokenized = tokenized,
                        sep_token = sep_token,
                        start_end_token = start_end_token
                    )
                        a = Int64[]
                        push!(a, c)
                        # check whether this n-gram is both start and complete
                        if iscomplete(
                            a,
                            i2f,
                            tokenized = tokenized,
                            sep_token = sep_token,
                            start_end_token = start_end_token,
                        )
                            push!(res[j], (a, 0))
                        else
                            enqueue!(working_q[j], (a, 0))
                        end
                    end
                end

                if is_tolerant && 0 < max_tolerance
                    for c in candidates_t_tlr
                        # check whether a n-gram is a start n-gram
                        if isstart(
                            c,
                            i2f,
                            tokenized = tokenized,
                            sep_token = sep_token,
                            start_end_token = start_end_token,
                        )
                            a = Int64[]
                            push!(a, c)
                            # check whether this n-gram is both start and complete
                            if iscomplete(
                                a,
                                i2f,
                                tokenized = tokenized,
                                sep_token = sep_token,
                                start_end_token = start_end_token,
                            )
                                push!(res[j], (a, 1))
                            else
                                enqueue!(working_q[j], (a, 1))
                            end
                        end
                    end
                end
            end
            if verbose
                ProgressMeter.next!(pb)
            end
        end
    end

    ts = Threshold_Stat_Struct(threshold, thr_stat, tolerance, tlr_stat, n_val, max_t)

    verbose && println("Evaluating paths...")
    res =
        eval_can(res, S_val, F_train, i2f, max_can, if_pca, pca_eval_M, ignore_nan, verbose)

    # initialize gpi
    if check_gold_path
        if isnothing(gold_ind)
            throw(ErrorException("gold_ind is nothing! Perhaps you forgot to pass gold_ind as an argument."))
        end

        if isnothing(Shat_val)
            throw(ErrorException("Shat_val is nothing! Perhaps you forgot to pass Shat_val as an argument."))
        end

        gpi =
            Vector{Gold_Path_Info_Struct}(undef, size(data_val, 1))

        # calculate all shat correlation with S
        Scors = [cor(Shat_val[i, :], S_val[i, :]) for i = 1:n_val]

        for i = 1:size(data_val, 1)
            gpi[i] = Gold_Path_Info_Struct(
                gold_ind[i],
                gold_path_info_supports[i],
                Scors[i],
            )
        end
    end

    if check_gold_path
        if check_threshold_stat
            return res, gpi, ts
        else
            return res, gpi
        end
    else
        if check_threshold_stat
            return res, ts
        else
            return res
        end
    end
end

"""
    learn_paths(data, cue_obj, S_val, F_train, Chat_val)

A high-level wrapper function for learn_paths with much less control. It aims 
for users who is very new to JudiLing and learn_paths function.

# Obligatory Arguments
- `data::DataFrame`: the training dataset
- `cue_obj::Cue_Matrix_Struct`: the C matrix object containing all information with C
- `S_val::Union{SparseMatrixCSC, Matrix}`: the S matrix for validation dataset
- `F_train::Union{SparseMatrixCSC, Matrix}`: the F matrix for training dataset
- `Chat_val::Union{SparseMatrixCSC, Matrix}`: the Chat matrix for validation dataset

# Optional Arguments
- `Shat_val::Union{Nothing, Matrix}=nothing`: the Shat matrix for the validation dataset
- `check_gold_path::Bool=false`: if true, return a list of support values for the gold path; this information is returned as second output value
- `threshold::Float64=0.1`:the value set for the support such that if the support of an n-gram is higher than this value, the n-gram will be taking into consideration
- `is_tolerant::Bool=false`: if true, select a specified number (given by `max_tolerance`) of n-grams whose supports are below threshold but above a second tolerance threshold to be added to the path
- `tolerance::Float64=(-1000.0)`: the value set for the second threshold (in tolerant mode) such that if the support for an n-gram is in between this value and the threshold and the max_tolerance number has not been reached, then allow this n-gram to be added to the path
- `max_tolerance::Int64=4`: maximum number of n-grams allowed in a path
- `activation::Function=nothing`: the activation function you want to pass
- `ignore_nan::Bool=true`: whether to ignore NaN when compare correlations, otherwise NaN will be selected as the max correlation value
- `verbose::Bool=false`: if true, more information is printed

# Examples
```julia
res = learn_paths(latin, cue_obj, S, F, Chat)
```
"""
function learn_paths(
    data,
    cue_obj,
    S_val,
    F_train,
    Chat_val;
    Shat_val = nothing,
    check_gold_path = false,
    threshold = 0.1,
    is_tolerant = false,
    tolerance = (-1000.0),
    max_tolerance = 3,
    activation = nothing,
    ignore_nan = true,
    verbose = true)
    
    max_t = JudiLing.cal_max_timestep(data, cue_obj.target_col,
        tokenized=cue_obj.tokenized, sep_token=cue_obj.sep_token)

    learn_paths(
        data,
        data,
        cue_obj.C,
        S_val,
        F_train,
        Chat_val,
        cue_obj.A,
        cue_obj.i2f,
        cue_obj.f2i;
        gold_ind = cue_obj.gold_ind,
        Shat_val = Shat_val,
        check_gold_path = check_gold_path,
        max_t = max_t,
        max_can = 10,
        threshold = threshold,
        is_tolerant = is_tolerant,
        tolerance = tolerance,
        max_tolerance = max_tolerance,
        grams = cue_obj.grams,
        tokenized = cue_obj.tokenized,
        sep_token = cue_obj.sep_token,
        keep_sep = cue_obj.keep_sep,
        target_col = cue_obj.target_col,
        activation = activation,
        ignore_nan = ignore_nan,
        verbose = verbose,
    )
end

"""
    build_paths(data_val, C_train, S_val, F_train, Chat_val, A, i2f, C_train_ind)

The build_paths function constructs paths by only considering those n-grams that are
close to the target. It first takes the predicted c-hat vector and finds the
closest n neighbors in the C matrix. Then it selects all n-grams of these neighbors,
and constructs all valid paths with those n-grams. The path producing the best
correlation with the target semantic vector (through synthesis by analysis) is selected.

# Obligatory Arguments
- `data::DataFrame`: the training dataset
- `data_val::DataFrame`: the validation dataset
- `C_train::SparseMatrixCSC`: the C matrix for the training dataset
- `S_val::Union{SparseMatrixCSC, Matrix}`: the S matrix for the validation dataset
- `F_train::Union{SparseMatrixCSC, Matrix}`: the F matrix for the training dataset
- `Chat_val::Matrix`: the Chat matrix for the validation dataset
- `A::SparseMatrixCSC`: the adjacency matrix
- `i2f::Dict`: the dictionary returning features given indices
- `C_train_ind::Array`: the gold paths' indices for the training dataset

# Optional Arguments
- `rC::Union{Nothing, Matrix}=nothing`: correlation Matrix of C and Chat, specify to save computing time
- `max_t::Int64=15`: maximum number of timesteps
- `max_can::Int64=10`: maximum number of candidates to consider
- `n_neighbors::Int64=10`: the top n form neighbors to be considered
- `grams::Int64=3`: the number n of grams that make up n-grams
- `tokenized::Bool=false`: if true, the dataset target is tokenized
- `sep_token::Union{Nothing, String, Char}=nothing`: separator
- `target_col::Union{String, :Symbol}=:Words`: the column name for target strings
- `if_pca::Bool=false`: turn on to enable pca mode
- `pca_eval_M::Matrix=nothing`: pass original F for pca mode
- `verbose::Bool=false`: if true, more information will be printed

# Examples
```julia
# training dataset
JudiLing.build_paths(
    latin_train,
    cue_obj_train.C,
    S_train,
    F_train,
    Chat_train,
    A,
    cue_obj_train.i2f,
    cue_obj_train.gold_ind,
    max_t=max_t,
    n_neighbors=10,
    verbose=false
    )

# validation dataset
JudiLing.build_paths(
    latin_val,
    cue_obj_train.C,
    S_val,
    F_train,
    Chat_val,
    A,
    cue_obj_train.i2f,
    cue_obj_train.gold_ind,
    max_t=max_t,
    n_neighbors=10,
    verbose=false
    )

# pca mode
res_build = JudiLing.build_paths(
    korean,
    Array(Cpcat),
    S,
    F,
    ChatPCA,
    A,
    cue_obj.i2f,
    cue_obj.gold_ind,
    max_t=max_t,
    if_pca=true,
    pca_eval_M=Fo,
    n_neighbors=3,
    verbose=true
    )
```
"""
function build_paths(
    data_val,
    C_train,
    S_val,
    F_train,
    Chat_val,
    A,
    i2f,
    C_train_ind;
    rC = nothing,
    max_t = 15,
    max_can = 10,
    n_neighbors = 10,
    grams = 3,
    tokenized = false,
    sep_token = nothing,
    target_col = :Words,
    start_end_token = "#",
    if_pca = false,
    pca_eval_M = nothing,
    ignore_nan = true,
    verbose = false,
)
    # initialize queues for storing paths
    n_val = size(data_val, 1)
    # working_q = Array{Queue{Array{Int64,1}},1}(undef, n_val)
    # res = Array{Array{Array{Int64}},1}(undef, n_val)
    res = Vector{Vector{Tuple{Vector{Int64},Int64}}}(undef, n_val)

    for j = 1:n_val
        res[j] = Tuple{Vector{Int64},Int64}[]
    end

    verbose && println("Finding all top features..")
    # findall features indices for all utterances
    isnothing(rC) && begin
        rC = cor(Chat_val, Matrix(C_train), dims = 2)
    end
    top_indices = find_top_feature_indices(
        # C_train,
        # Chat_val,
        rC,
        C_train_ind,
        n_neighbors = n_neighbors,
        verbose = verbose,
    )

    # verbose && println("="^10)
    # verbose && println("Timestep $i")

    verbose && println("Finding paths...")
    iter = 1:n_val
    if verbose
        pb = Progress(n_val)
    end
    for j in iter
        candidates_t = top_indices[j]

        # timestep 1
        working_q = Queue{Array{Int64,1}}()
        for c in candidates_t
            # check whether a n-gram is a start n-gram
            if isstart(c,
                i2f,
                tokenized = tokenized,
                sep_token = sep_token,
                start_end_token = start_end_token,
            )

                a = Int64[]
                push!(a, c)
                # check whether this n-gram is both start and complete
                if iscomplete(
                    a,
                    i2f,
                    tokenized = tokenized,
                    sep_token = sep_token,
                    start_end_token = start_end_token,
                )
                    push!(res[j], (a, 0))
                else
                    enqueue!(working_q, a)
                end
            end
        end

        for i = 2:max_t
            tmp_working_q = Queue{Array{Int64,1}}()
            while !isempty(working_q)
                a = dequeue!(working_q) ## a = [11] A[11,5] == 1 # candidates = [1, 5, 7]
                for c in candidates_t ## c = 5 # a = [11, 1, 5, 7] # a = [11, 1] [11, 5] [11, 7]
                    # if a n-grams is attachable then append it
                    if isattachable(a, c, A)
                        a_copy = deepcopy(a)
                        push!(a_copy, c)
                        # if the path is complete then move it to result list
                        if iscomplete(
                            a_copy,
                            i2f,
                            tokenized = tokenized,
                            sep_token = sep_token,
                            start_end_token = start_end_token,
                        )
                            push!(res[j], (a_copy, 0))
                        else
                            # otherwise enqueue it to the next timestep
                            enqueue!(tmp_working_q, a_copy)
                        end
                    end
                end
            end

            # refresh queue for the next timestep
            working_q = tmp_working_q
        end
        if verbose
            ProgressMeter.next!(pb)
        end
    end

    verbose && println("Evaluating paths...")
    eval_can(res, S_val, F_train, i2f, max_can, if_pca, pca_eval_M, ignore_nan, verbose)
end

"""
    eval_can(candidates, S, F, i2f, max_can, if_pca, pca_eval_M)

Calculate for each candidate path the correlation between predicted semantic
vector and the gold standard semantic vector, and select as target for production
the path with the highest correlation.
"""
function eval_can(
    candidates,
    S,
    F,
    i2f,
    max_can,
    if_pca,
    pca_eval_M,
    ignore_nan = true,
    verbose = false,
)

    verbose &&
        println("average $(mean(length.(candidates))) of paths to evaluate")

    res_l = Array{Array{Result_Path_Info_Struct,1},1}(undef, size(S, 1))
    iter = 1:size(S, 1)
    if verbose
        pb = Progress(size(S, 1))
    end

    if if_pca
        F = pca_eval_M
    end

    Threads.@threads for i in iter
        tid = Threads.threadid()
        res = Result_Path_Info_Struct[]
        if size(candidates[i], 1) > 0
            for (ci, n) in candidates[i] # ci = [1,3,4]
                Shat = sum(F[ci, :], dims = 1)
                Scor = cor(Shat[1, :], S[i, :])
                push!(res, Result_Path_Info_Struct(ci, n, Scor))
            end
        end
        
        if ignore_nan
            res = filter(x -> !isnan(x.support), res)
        end

        # we collect only top x candidates from the top
        res_l[i] = collect(Iterators.take(
            sort!(res, by = x -> x.support, rev = true),
            max_can,
        ))
        if verbose
            ProgressMeter.next!(pb)
        end
    end

    res_l
end

"""
    find_top_feature_indices(rC, C_train_ind)

Find all indices for the n-grams of the top n closest neighbors of
a given target.
"""
function find_top_feature_indices(
    rC,
    C_train_ind;
    n_neighbors = 10,
    verbose = false,
)

    # collect num of val data
    n_val = size(rC, 1)

    # calculate correlation matrix
    # rC = cor(Chat_val, Matrix(C_train), dims=2)
    # display(rC)

    # initialize features list for all candidates
    features_all = Vector{Vector{Int64}}(undef, n_val)

    # create iter for progress bar
    verbose && println("finding all n_neighbors features...")
    iter = 1:n_val
    if verbose
        pb = Progress(n_val)
    end

    # find all features of n_neighbors
    for i in iter
        features = [
            C_train_ind[j]
            for j in sortperm(rC[i, :], rev = true)[1:n_neighbors]
        ]
        features_all[i] = unique(collect(Iterators.flatten(features)))
        if verbose
            ProgressMeter.next!(pb)
        end
    end

    features_all
end<|MERGE_RESOLUTION|>--- conflicted
+++ resolved
@@ -82,12 +82,9 @@
 - `sparse_ratio::Float64=0.05`: the ratio to decide whether a matrix is sparse
 - `if_pca::Bool=false`: turn on to enable pca mode
 - `pca_eval_M::Matrix=nothing`: pass original F for pca mode
-<<<<<<< HEAD
-- `check_threshold_stat::Bool=false`: if true, return a threshold and torlerance proportion for each timestep
-=======
 - `activation::Function=nothing`: the activation function you want to pass
 - `ignore_nan::Bool=true`: whether to ignore NaN when compare correlations, otherwise NaN will be selected as the max correlation value
->>>>>>> 5cac3d2c
+- `check_threshold_stat::Bool=false`: if true, return a threshold and torlerance proportion for each timestep
 - `verbose::Bool=false`: if true, more information is printed
 
 # Examples
@@ -238,14 +235,10 @@
     sparse_ratio = 0.05,
     if_pca = false,
     pca_eval_M = nothing,
-<<<<<<< HEAD
+    activation = nothing,
+    ignore_nan = true,
     check_threshold_stat = false,
     verbose = false
-=======
-    activation = nothing,
-    ignore_nan = true,
-    verbose = false,
->>>>>>> 5cac3d2c
 )
 
     # initialize queues for storing paths
